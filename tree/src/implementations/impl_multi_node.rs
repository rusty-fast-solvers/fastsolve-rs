--- conflicted
+++ resolved
@@ -257,39 +257,6 @@
         HashMap<Point, MortonKey>,
         HashMap<MortonKey, Points>,
     ) {
-<<<<<<< HEAD
-        // let mut points: Points = points
-        //     .iter()
-        //     .enumerate()
-        //     .map(|(i, p)| {
-        //         let anchor = point_to_anchor(p, *depth, &domain).unwrap();
-        //         let key = MortonKey {
-        //             morton: encode_anchor(&anchor, *depth),
-        //             anchor,
-        //         };
-
-        //         Point {
-        //             coordinate: *p,
-        //             global_idx: i,
-        //             key,
-        //         }
-        //     })
-        //     .collect();
-        let mut keys = MortonKeys {
-            keys: points
-                    .iter()
-                    .map(|p| MortonKey::from_point(p, &domain))
-                    .collect(),
-            index: 0,
-        };
-
-        // Map keys to specified depth
-        keys = encoded_keys
-            .iter()
-            .map(|&k| { 
-                let ancestors: Vec<MortonKey> = k.ancestors().into_iter().collect(); 
-                ancestors[depth as usize]
-=======
         // Encode points at deepest level, and map to specified depth
         let mut points = points
             .iter()
@@ -302,20 +269,9 @@
                     key: ancestors[depth as usize],
                     global_idx: i,
                 }
->>>>>>> 4e3363be
             })
             .collect();
 
-        let mut points = keys
-            .iter()
-            .zip(points)
-            .enumerate()
-            .map(|(index, (key, point))| Point {
-                coordinate: *point,
-                global_idx: index,
-                key: *key,
-            })
-            .collect();
     
         // 2.i Perform parallel Morton sort over encoded points
         let comm = world.duplicate();
