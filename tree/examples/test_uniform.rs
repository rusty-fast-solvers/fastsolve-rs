// // ? mpirun -n {{NPROCESSES}} --features "mpi"
// #![allow(unused_imports)]

// #[cfg(feature = "mpi")]
// use mpi::{environment::Universe, topology::UserCommunicator, traits::*};

// use bempp_traits::tree::Tree;
// use bempp_traits::types::Scalar;

// use rand::distributions::uniform::SampleUniform;

// #[cfg(feature = "mpi")]
// use bempp_tree::types::{domain::Domain, morton::MortonKey, multi_node::MultiNodeTree};

// use bempp_tree::implementations::helpers::points_fixture;
// use rlst::dense::RawAccess;

// use num::traits::Float;

// /// Test that the leaves on separate nodes do not overlap.
// #[cfg(feature = "mpi")]
// fn test_no_overlaps<T: Float + Default + Scalar<Real = T>>(
//     world: &UserCommunicator,
//     tree: &MultiNodeTree<T>,
// ) {
//     // Communicate bounds from each process
//     let max = tree.get_all_leaves_set().iter().max().unwrap();
//     let min = tree.get_all_leaves_set().iter().min().unwrap();

//     // Gather all bounds at root
//     let size = world.size();
//     let rank = world.rank();

//     let next_rank = if rank + 1 < size { rank + 1 } else { 0 };
//     let previous_rank = if rank > 0 { rank - 1 } else { size - 1 };

//     let previous_process = world.process_at_rank(previous_rank);
//     let next_process = world.process_at_rank(next_rank);

//     // Send min to partner
//     if rank > 0 {
//         previous_process.send(min);
//     }

//     let mut partner_min = MortonKey::default();

//     if rank < (size - 1) {
//         next_process.receive_into(&mut partner_min);
//     }

//     // Test that the partner's minimum node is greater than the process's maximum node
//     if rank < size - 1 {
//         assert!(max < &partner_min)
//     }
// }

// /// Test that the globally defined domain contains all the points at a given node.
// #[cfg(feature = "mpi")]
// fn test_global_bounds<T: Scalar + Float + Default + Equivalence + SampleUniform>(
//     world: &UserCommunicator,
// ) {
//     let npoints = 10000;
//     let points = points_fixture::<T>(npoints, None, None);

//     let comm = world.duplicate();

//     let domain = Domain::from_global_points(points.data(), &comm);

//     // Test that all local points are contained within the global domain
//     for i in 0..npoints {
//         let x = points.data()[i];
//         let y = points.data()[i + npoints];
//         let z = points.data()[i + 2 * npoints];

//         assert!(domain.origin[0] <= x && x <= domain.origin[0] + domain.diameter[0]);
//         assert!(domain.origin[1] <= y && y <= domain.origin[1] + domain.diameter[1]);
//         assert!(domain.origin[2] <= z && z <= domain.origin[2] + domain.diameter[2]);
//     }
// }

// #[cfg(feature = "mpi")]
// fn main() {
//     // Setup an MPI environment
//     let universe: Universe = mpi::initialize().unwrap();
//     let world = universe.world();
//     let comm = world.duplicate();

//     // Setup tree parameters
//     let adaptive = false;
//     let k = 2;
//     let depth = Some(3);
//     let n_points = 10000;

//     // Generate some random test data local to each process
//     let points = points_fixture::<f32>(n_points, None, None);
//     let global_idxs: Vec<_> = (0..n_points).collect();

//     // Create a uniform tree
//     let tree = MultiNodeTree::new(&comm, points.data(), adaptive, None, depth, k, &global_idxs);

//     test_global_bounds::<f32>(&comm);
//     if world.rank() == 0 {
//         println!("\t ... test_global_bounds passed on uniform tree");
//     }

//     test_no_overlaps(&comm, &tree);
//     if world.rank() == 0 {
//         println!("\t ... test_no_overlaps passed on uniform tree");
//     }
// }

<<<<<<< HEAD
#[cfg(feature = "mpi")]
use mpi::{environment::Universe, topology::UserCommunicator, traits::*};

use bempp_traits::tree::Tree;
use bempp_traits::types::Scalar;

use rand::distributions::uniform::SampleUniform;

#[cfg(feature = "mpi")]
use bempp_tree::types::{domain::Domain, morton::MortonKey, multi_node::MultiNodeTree};

use bempp_tree::implementations::helpers::points_fixture;
use rlst_common::traits::RawAccess;

use num::traits::Float;

/// Test that the leaves on separate nodes do not overlap.
#[cfg(feature = "mpi")]
fn test_no_overlaps<T: Float + Default + Scalar<Real = T>>(
    world: &UserCommunicator,
    tree: &MultiNodeTree<T>,
) {
    // Communicate bounds from each process
    let max = tree.get_all_leaves_set().iter().max().unwrap();
    let min = tree.get_all_leaves_set().iter().min().unwrap();

    // Gather all bounds at root
    let size = world.size();
    let rank = world.rank();

    let next_rank = if rank + 1 < size { rank + 1 } else { 0 };
    let previous_rank = if rank > 0 { rank - 1 } else { size - 1 };

    let previous_process = world.process_at_rank(previous_rank);
    let next_process = world.process_at_rank(next_rank);

    // Send min to partner
    if rank > 0 {
        previous_process.send(min);
    }

    let mut partner_min = MortonKey::default();

    if rank < (size - 1) {
        next_process.receive_into(&mut partner_min);
    }

    // Test that the partner's minimum node is greater than the process's maximum node
    if rank < size - 1 {
        assert!(max < &partner_min)
    }
}

/// Test that the globally defined domain contains all the points at a given node.
#[cfg(feature = "mpi")]
fn test_global_bounds<T: Scalar + Float + Default + Equivalence + SampleUniform>(
    world: &UserCommunicator,
) {
    let npoints = 10000;
    let points = points_fixture::<T>(npoints, None, None);

    let comm = world.duplicate();

    let domain = Domain::from_global_points(points.data(), &comm);

    // Test that all local points are contained within the global domain
    for i in 0..npoints {
        let x = points.data()[i];
        let y = points.data()[i + npoints];
        let z = points.data()[i + 2 * npoints];

        assert!(domain.origin[0] <= x && x <= domain.origin[0] + domain.diameter[0]);
        assert!(domain.origin[1] <= y && y <= domain.origin[1] + domain.diameter[1]);
        assert!(domain.origin[2] <= z && z <= domain.origin[2] + domain.diameter[2]);
    }
}
=======
#[cfg(not(feature = "mpi"))]
fn main() {}
>>>>>>> faaa4579

#[cfg(feature = "mpi")]
fn main() {}<|MERGE_RESOLUTION|>--- conflicted
+++ resolved
@@ -109,87 +109,8 @@
 //     }
 // }
 
-<<<<<<< HEAD
-#[cfg(feature = "mpi")]
-use mpi::{environment::Universe, topology::UserCommunicator, traits::*};
-
-use bempp_traits::tree::Tree;
-use bempp_traits::types::Scalar;
-
-use rand::distributions::uniform::SampleUniform;
-
-#[cfg(feature = "mpi")]
-use bempp_tree::types::{domain::Domain, morton::MortonKey, multi_node::MultiNodeTree};
-
-use bempp_tree::implementations::helpers::points_fixture;
-use rlst_common::traits::RawAccess;
-
-use num::traits::Float;
-
-/// Test that the leaves on separate nodes do not overlap.
-#[cfg(feature = "mpi")]
-fn test_no_overlaps<T: Float + Default + Scalar<Real = T>>(
-    world: &UserCommunicator,
-    tree: &MultiNodeTree<T>,
-) {
-    // Communicate bounds from each process
-    let max = tree.get_all_leaves_set().iter().max().unwrap();
-    let min = tree.get_all_leaves_set().iter().min().unwrap();
-
-    // Gather all bounds at root
-    let size = world.size();
-    let rank = world.rank();
-
-    let next_rank = if rank + 1 < size { rank + 1 } else { 0 };
-    let previous_rank = if rank > 0 { rank - 1 } else { size - 1 };
-
-    let previous_process = world.process_at_rank(previous_rank);
-    let next_process = world.process_at_rank(next_rank);
-
-    // Send min to partner
-    if rank > 0 {
-        previous_process.send(min);
-    }
-
-    let mut partner_min = MortonKey::default();
-
-    if rank < (size - 1) {
-        next_process.receive_into(&mut partner_min);
-    }
-
-    // Test that the partner's minimum node is greater than the process's maximum node
-    if rank < size - 1 {
-        assert!(max < &partner_min)
-    }
-}
-
-/// Test that the globally defined domain contains all the points at a given node.
-#[cfg(feature = "mpi")]
-fn test_global_bounds<T: Scalar + Float + Default + Equivalence + SampleUniform>(
-    world: &UserCommunicator,
-) {
-    let npoints = 10000;
-    let points = points_fixture::<T>(npoints, None, None);
-
-    let comm = world.duplicate();
-
-    let domain = Domain::from_global_points(points.data(), &comm);
-
-    // Test that all local points are contained within the global domain
-    for i in 0..npoints {
-        let x = points.data()[i];
-        let y = points.data()[i + npoints];
-        let z = points.data()[i + 2 * npoints];
-
-        assert!(domain.origin[0] <= x && x <= domain.origin[0] + domain.diameter[0]);
-        assert!(domain.origin[1] <= y && y <= domain.origin[1] + domain.diameter[1]);
-        assert!(domain.origin[2] <= z && z <= domain.origin[2] + domain.diameter[2]);
-    }
-}
-=======
 #[cfg(not(feature = "mpi"))]
 fn main() {}
->>>>>>> faaa4579
 
 #[cfg(feature = "mpi")]
 fn main() {}