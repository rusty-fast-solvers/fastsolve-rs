//! Implementation of grid geometry

use crate::common::{
    compute_det, compute_diameter_quadrilateral, compute_diameter_triangle, compute_jacobians,
    compute_normals_from_jacobians23, compute_points,
};
use crate::traits::{Geometry, GeometryEvaluator};
use bempp_element::element::CiarletElement;
use bempp_element::reference_cell;
use bempp_quadrature::simplex_rules::simplex_rule;
use bempp_traits::element::FiniteElement;
use bempp_traits::types::ReferenceCellType;
use num::Float;
use rlst::RlstScalar;
use rlst::{
    rlst_array_from_slice2, rlst_dynamic_array1, rlst_dynamic_array4, Array, BaseArray,
    DefaultIteratorMut, RandomAccessByRef, Shape, UnsafeRandomAccessByRef, VectorContainer,
};
use std::collections::HashMap;

/// Geometry of a single element grid
pub struct SerialSingleElementGeometry<T: Float + RlstScalar<Real = T>> {
    dim: usize,
    index_map: Vec<usize>,
    pub(crate) coordinates: Array<T, BaseArray<T, VectorContainer<T>, 2>, 2>,
    pub(crate) cells: Vec<usize>,
    pub(crate) element: CiarletElement<T>,
    midpoints: Vec<Vec<T>>,
    diameters: Vec<T>,
    volumes: Vec<T>,
    cell_indices: Vec<usize>,
    point_indices_to_ids: Vec<usize>,
    point_ids_to_indices: HashMap<usize, usize>,
    cell_indices_to_ids: Vec<usize>,
    cell_ids_to_indices: HashMap<usize, usize>,
}

unsafe impl<T: Float + RlstScalar<Real = T>> Sync for SerialSingleElementGeometry<T> {}

impl<T: Float + RlstScalar<Real = T>> SerialSingleElementGeometry<T> {
    /// Create a geometry
    pub fn new(
        coordinates: Array<T, BaseArray<T, VectorContainer<T>, 2>, 2>,
        cells_input: &[usize],
        element: CiarletElement<T>,
        point_indices_to_ids: Vec<usize>,
        point_ids_to_indices: HashMap<usize, usize>,
        cell_indices_to_ids: Vec<usize>,
        cell_ids_to_indices: HashMap<usize, usize>,
    ) -> Self {
        let dim = coordinates.shape()[1];
        let tdim = reference_cell::dim(element.cell_type());
        let size = element.dim();
        let ncells = cells_input.len() / size;

        let mut index_map = vec![0; ncells];
        let mut cells = vec![];
        let mut midpoints = vec![vec![T::from(0.0).unwrap(); dim]; ncells];
        let mut diameters = vec![T::from(0.0).unwrap(); ncells];
        let mut volumes = vec![T::from(0.0).unwrap(); ncells];

        let mut mpt_table = rlst_dynamic_array4!(T, element.tabulate_array_shape(0, 1));
        element.tabulate(
            &rlst_array_from_slice2!(T, &reference_cell::midpoint(element.cell_type()), [1, tdim]),
            0,
            &mut mpt_table,
        );

        // TODO: pick rule number of points sensibly
        // NOTE: 37 used for now as rules with 37 points exist for both a triangle and a quadrilateral
        let nqpts = 37;
        let qrule = simplex_rule(element.cell_type(), nqpts).unwrap();
        let qpoints = qrule
            .points
            .iter()
            .map(|x| T::from(*x).unwrap())
            .collect::<Vec<_>>();
        let qweights = qrule
            .weights
            .iter()
            .map(|x| T::from(*x).unwrap())
            .collect::<Vec<_>>();

        let mut jdet_table = rlst_dynamic_array4!(T, element.tabulate_array_shape(1, nqpts));
        element.tabulate(
            &rlst_array_from_slice2!(T, &qpoints, [nqpts, tdim], [tdim, 1]),
            1,
            &mut jdet_table,
        );

        let mut jacobian = vec![T::from(0.0).unwrap(); dim * tdim];

        for (cell_i, index) in index_map.iter_mut().enumerate() {
            *index = cell_i;

            for (i, v) in cells_input[size * cell_i..size * (cell_i + 1)]
                .iter()
                .enumerate()
            {
                let t = unsafe { *mpt_table.get_unchecked([0, 0, i, 0]) };
                for (j, component) in midpoints[cell_i].iter_mut().enumerate() {
                    *component += unsafe { *coordinates.get_unchecked([*v, j]) } * t;
                }
            }
            for (point_index, w) in qweights.iter().enumerate() {
                for component in jacobian.iter_mut() {
                    *component = T::from(0.0).unwrap();
                }
                for (i, v) in cells_input[size * cell_i..size * (cell_i + 1)]
                    .iter()
                    .enumerate()
                {
                    for gd in 0..dim {
                        for td in 0..tdim {
                            jacobian[td * dim + gd] +=
                                unsafe { *coordinates.get_unchecked([*v, gd]) }
                                    * unsafe {
                                        *jdet_table.get_unchecked([1 + td, point_index, i, 0])
                                    };
                        }
                    }
                }
                volumes[cell_i] += *w * compute_det(&jacobian, tdim, dim);
            }
        }
        cells.extend_from_slice(cells_input);

        match element.cell_type() {
            ReferenceCellType::Triangle => {
                let mut v0 = rlst_dynamic_array1!(T, [dim]);
                let mut v1 = rlst_dynamic_array1!(T, [dim]);
                let mut v2 = rlst_dynamic_array1!(T, [dim]);
                for cell_i in 0..ncells {
                    for (j, v) in [&mut v0, &mut v1, &mut v2].iter_mut().enumerate() {
                        for (i, c) in v.iter_mut().enumerate() {
                            *c = unsafe {
                                *coordinates.get_unchecked([cells[size * cell_i + j], i])
                            };
                        }
                    }
                    diameters[cell_i] = compute_diameter_triangle(v0.view(), v1.view(), v2.view());
                }
            }
            ReferenceCellType::Quadrilateral => {
                let mut v0 = rlst_dynamic_array1!(T, [dim]);
                let mut v1 = rlst_dynamic_array1!(T, [dim]);
                let mut v2 = rlst_dynamic_array1!(T, [dim]);
                let mut v3 = rlst_dynamic_array1!(T, [dim]);
                for cell_i in 0..ncells {
                    for (j, v) in [&mut v0, &mut v1, &mut v2, &mut v3].iter_mut().enumerate() {
                        for (i, c) in v.iter_mut().enumerate() {
                            *c = unsafe {
                                *coordinates.get_unchecked([cells[size * cell_i + j], i])
                            };
                        }
                    }
                    diameters[cell_i] =
                        compute_diameter_quadrilateral(v0.view(), v1.view(), v2.view(), v3.view());
                }
            }
            _ => {
                panic!("Unsupported cell type: {:?}", element.cell_type());
            }
        }

        let cell_indices = (0..ncells).collect::<Vec<_>>();

        Self {
            dim,
            index_map,
            coordinates,
            cells,
            element,
            midpoints,
            diameters,
            volumes,
            cell_indices,
            point_indices_to_ids,
            point_ids_to_indices,
            cell_indices_to_ids,
            cell_ids_to_indices,
        }
    }
}

impl<T: Float + RlstScalar<Real = T>> Geometry for SerialSingleElementGeometry<T> {
    type IndexType = usize;
    type T = T;
    type Element = CiarletElement<T>;
    type Evaluator<'a> = GeometryEvaluatorSingleElement<'a, T> where Self: 'a;

    fn dim(&self) -> usize {
        self.dim
    }

    fn index_map(&self) -> &[usize] {
        &self.index_map
    }

    fn coordinate(&self, point_index: usize, coord_index: usize) -> Option<&Self::T> {
        self.coordinates.get([point_index, coord_index])
    }

    fn point_count(&self) -> usize {
        self.coordinates.shape()[0]
    }

    fn cell_points(&self, index: usize) -> Option<&[usize]> {
        let npts = self.element.dim();
        if index * npts < self.cells.len() {
            Some(&self.cells[npts * index..npts * (index + 1)])
        } else {
            None
        }
    }

    fn cell_count(&self) -> usize {
        self.cells.len() / self.element.dim()
    }

    fn cell_element(&self, index: usize) -> Option<&Self::Element> {
        if index < self.cells.len() {
            Some(&self.element)
        } else {
            None
        }
    }

    fn element_count(&self) -> usize {
        1
    }
    fn element(&self, i: usize) -> Option<&Self::Element> {
        if i == 0 {
            Some(&self.element)
        } else {
            None
        }
    }
    fn cell_indices(&self, i: usize) -> Option<&[usize]> {
        if i == 0 {
            Some(&self.cell_indices)
        } else {
            None
        }
    }

    fn midpoint(&self, index: usize, point: &mut [Self::T]) {
        point.copy_from_slice(&self.midpoints[index]);
    }

    fn diameter(&self, index: usize) -> Self::T {
        self.diameters[index]
    }
    fn volume(&self, index: usize) -> Self::T {
        self.volumes[index]
    }

    fn get_evaluator<'a>(&'a self, points: &'a [Self::T]) -> GeometryEvaluatorSingleElement<'a, T> {
        GeometryEvaluatorSingleElement::<T>::new(self, points)
    }

    fn point_index_to_id(&self, index: usize) -> usize {
        self.point_indices_to_ids[index]
    }
    fn cell_index_to_id(&self, index: usize) -> usize {
        self.cell_indices_to_ids[index]
    }
    fn point_id_to_index(&self, id: usize) -> usize {
        self.point_ids_to_indices[&id]
    }
    fn cell_id_to_index(&self, id: usize) -> usize {
        self.cell_ids_to_indices[&id]
    }
}

/// Geometry evaluator for a single element grid
pub struct GeometryEvaluatorSingleElement<'a, T: Float + RlstScalar<Real = T>> {
    geometry: &'a SerialSingleElementGeometry<T>,
    tdim: usize,
    table: Array<T, BaseArray<T, VectorContainer<T>, 4>, 4>,
}

impl<'a, T: Float + RlstScalar<Real = T>> GeometryEvaluatorSingleElement<'a, T> {
    /// Create a geometry evaluator
    fn new(geometry: &'a SerialSingleElementGeometry<T>, points: &'a [T]) -> Self {
        let tdim = reference_cell::dim(geometry.element.cell_type());
        assert_eq!(points.len() % tdim, 0);
        let npoints = points.len() / tdim;
        let rlst_points = rlst_array_from_slice2!(T, points, [tdim, npoints]);

        let mut table = rlst_dynamic_array4!(T, geometry.element.tabulate_array_shape(1, npoints));
        geometry.element.tabulate(&rlst_points, 1, &mut table);
        Self {
            geometry,
            tdim,
            table,
        }
    }
}

impl<'a, T: Float + RlstScalar<Real = T>> GeometryEvaluator
    for GeometryEvaluatorSingleElement<'a, T>
{
    type T = T;

    fn point_count(&self) -> usize {
        self.table.shape()[1]
    }

    fn compute_points(&self, cell_index: usize, points: &mut [T]) {
        compute_points(self.geometry, self.table.view(), cell_index, points);
    }

    fn compute_jacobians(&self, cell_index: usize, jacobians: &mut [T]) {
        compute_jacobians(
            self.geometry,
            self.table.view(),
            self.tdim,
            cell_index,
            jacobians,
        );
    }

    fn compute_normals(&self, cell_index: usize, normals: &mut [T]) {
        let gdim = self.geometry.dim();
        let tdim = self.tdim;
        let npts = self.table.shape()[1];
        assert_eq!(tdim, 2);
        assert_eq!(tdim, gdim - 1);

        let mut jacobians = vec![T::from(0.0).unwrap(); gdim * tdim * npts];
        self.compute_jacobians(cell_index, &mut jacobians[..]);
        compute_normals_from_jacobians23(&jacobians, normals);
    }
}

#[cfg(test)]
mod test {
    use super::*;
    use approx::*;
    use bempp_element::element::lagrange;
    use bempp_traits::element::Continuity;
    use bempp_traits::types::ReferenceCellType;
<<<<<<< HEAD
    use rlst_dense::{
        rlst_dynamic_array2, rlst_dynamic_array3,
        traits::{RandomAccessMut, RawAccess, RawAccessMut},
    };
=======
    use rlst::{rlst_dynamic_array2, RandomAccessMut, RawAccess, RawAccessMut};
>>>>>>> 1bd929f0

    fn example_geometry_2d() -> SerialSingleElementGeometry<f64> {
        //! A 2D geometry
        let p1triangle = lagrange::create(ReferenceCellType::Triangle, 1, Continuity::Continuous);
        let mut points = rlst_dynamic_array2!(f64, [4, 2]);
        *points.get_mut([0, 0]).unwrap() = 0.0;
        *points.get_mut([0, 1]).unwrap() = 0.0;
        *points.get_mut([1, 0]).unwrap() = 1.0;
        *points.get_mut([1, 1]).unwrap() = 0.0;
        *points.get_mut([2, 0]).unwrap() = 1.0;
        *points.get_mut([2, 1]).unwrap() = 1.0;
        *points.get_mut([3, 0]).unwrap() = 0.0;
        *points.get_mut([3, 1]).unwrap() = 1.0;
        SerialSingleElementGeometry::new(
            points,
            &[0, 1, 2, 0, 2, 3],
            p1triangle,
            vec![0, 1, 2, 3],
            HashMap::from([(0, 0), (1, 1), (2, 2), (3, 3)]),
            vec![0, 1],
            HashMap::from([(0, 0), (1, 1)]),
        )
    }

    fn example_geometry_3d() -> SerialSingleElementGeometry<f64> {
        //! A 3D geometry
        let p2triangle = lagrange::create(ReferenceCellType::Triangle, 2, Continuity::Continuous);
        let mut points = rlst_dynamic_array2!(f64, [9, 3]);
        *points.get_mut([0, 0]).unwrap() = 0.0;
        *points.get_mut([0, 1]).unwrap() = 0.0;
        *points.get_mut([0, 2]).unwrap() = 0.0;
        *points.get_mut([1, 0]).unwrap() = 0.5;
        *points.get_mut([1, 1]).unwrap() = 0.0;
        *points.get_mut([1, 2]).unwrap() = 0.5;
        *points.get_mut([2, 0]).unwrap() = 1.0;
        *points.get_mut([2, 1]).unwrap() = 0.0;
        *points.get_mut([2, 2]).unwrap() = 0.0;
        *points.get_mut([3, 0]).unwrap() = 0.0;
        *points.get_mut([3, 1]).unwrap() = 0.5;
        *points.get_mut([3, 2]).unwrap() = 0.0;
        *points.get_mut([4, 0]).unwrap() = 0.5;
        *points.get_mut([4, 1]).unwrap() = 0.5;
        *points.get_mut([4, 2]).unwrap() = 0.0;
        *points.get_mut([5, 0]).unwrap() = 1.0;
        *points.get_mut([5, 1]).unwrap() = 0.5;
        *points.get_mut([5, 2]).unwrap() = 0.0;
        *points.get_mut([6, 0]).unwrap() = 0.0;
        *points.get_mut([6, 1]).unwrap() = 1.0;
        *points.get_mut([6, 2]).unwrap() = 0.0;
        *points.get_mut([7, 0]).unwrap() = 0.5;
        *points.get_mut([7, 1]).unwrap() = 1.0;
        *points.get_mut([7, 2]).unwrap() = 0.0;
        *points.get_mut([8, 0]).unwrap() = 1.0;
        *points.get_mut([8, 1]).unwrap() = 1.0;
        *points.get_mut([8, 2]).unwrap() = 0.0;
        SerialSingleElementGeometry::new(
            points,
            &[0, 2, 8, 5, 4, 1, 0, 8, 6, 7, 3, 4],
            p2triangle,
            vec![0, 1, 2, 3, 4, 5, 6, 7, 8],
            HashMap::from([
                (0, 0),
                (1, 1),
                (2, 2),
                (3, 3),
                (4, 4),
                (5, 5),
                (6, 6),
                (7, 7),
                (8, 8),
            ]),
            vec![0, 1],
            HashMap::from([(0, 0), (1, 1)]),
        )
    }

    fn example_geometry_quad() -> SerialSingleElementGeometry<f64> {
        //! A 3D quadrilateral geometry
        let p1quad = lagrange::create(ReferenceCellType::Quadrilateral, 1, Continuity::Continuous);
        let mut points = rlst_dynamic_array2!(f64, [6, 3]);
        *points.get_mut([0, 0]).unwrap() = 0.0;
        *points.get_mut([0, 1]).unwrap() = 0.0;
        *points.get_mut([0, 2]).unwrap() = 0.0;
        *points.get_mut([1, 0]).unwrap() = 1.0;
        *points.get_mut([1, 1]).unwrap() = 0.0;
        *points.get_mut([1, 2]).unwrap() = 0.0;
        *points.get_mut([2, 0]).unwrap() = 2.0;
        *points.get_mut([2, 1]).unwrap() = 0.0;
        *points.get_mut([2, 2]).unwrap() = 1.0;
        *points.get_mut([3, 0]).unwrap() = 0.0;
        *points.get_mut([3, 1]).unwrap() = 1.0;
        *points.get_mut([3, 2]).unwrap() = 0.0;
        *points.get_mut([4, 0]).unwrap() = 1.0;
        *points.get_mut([4, 1]).unwrap() = 1.0;
        *points.get_mut([4, 2]).unwrap() = 0.0;
        *points.get_mut([5, 0]).unwrap() = 2.0;
        *points.get_mut([5, 1]).unwrap() = 1.0;
        *points.get_mut([5, 2]).unwrap() = 1.0;
        SerialSingleElementGeometry::new(
            points,
            &[0, 1, 3, 4, 1, 2, 4, 5],
            p1quad,
            vec![0, 1, 2, 3, 4, 5],
            HashMap::from([(0, 0), (1, 1), (2, 2), (3, 3), (4, 4), (5, 5)]),
            vec![0, 1],
            HashMap::from([(0, 0), (1, 1)]),
        )
    }

    fn triangle_points() -> Array<f64, BaseArray<f64, VectorContainer<f64>, 2>, 2> {
        //! Create a set of points in the reference triangle
        let mut points = rlst_dynamic_array2!(f64, [2, 2]);
        *points.get_mut([0, 0]).unwrap() = 0.2;
        *points.get_mut([0, 1]).unwrap() = 0.5;
        *points.get_mut([1, 0]).unwrap() = 0.6;
        *points.get_mut([1, 1]).unwrap() = 0.1;
        points
    }

    #[test]
    fn test_counts() {
        //! Test the point and cell counts
        let g = example_geometry_2d();
        assert_eq!(g.point_count(), 4);
        assert_eq!(g.cell_count(), 2);
    }

    #[test]
    fn test_cell_points() {
        //! Test the cell points
        let g = example_geometry_2d();
        for (cell_i, points) in [
            vec![vec![0.0, 0.0], vec![1.0, 0.0], vec![1.0, 1.0]],
            vec![vec![0.0, 0.0], vec![1.0, 1.0], vec![0.0, 1.0]],
        ]
        .iter()
        .enumerate()
        {
            let vs = g.cell_points(cell_i).unwrap();
            for (p_i, point) in points.iter().enumerate() {
                for (c_i, coord) in point.iter().enumerate() {
                    assert_relative_eq!(
                        *coord,
                        *g.coordinate(vs[p_i], c_i).unwrap(),
                        epsilon = 1e-12
                    );
                }
            }
        }
    }

    #[test]
    fn test_compute_point_2d() {
        //! Test the compute_point function of an evaluator
        let g = example_geometry_2d();
        let points = triangle_points();

        let evaluator = g.get_evaluator(points.data());
        let mut mapped_points = rlst_dynamic_array2!(f64, [points.shape()[0], 2]);
        for (cell_i, points) in [
            vec![vec![0.7, 0.5], vec![0.7, 0.1]],
            vec![vec![0.2, 0.7], vec![0.6, 0.7]],
        ]
        .iter()
        .enumerate()
        {
            evaluator.compute_points(cell_i, mapped_points.data_mut());
            for (point_i, point) in points.iter().enumerate() {
                for (i, j) in point.iter().enumerate() {
                    assert_relative_eq!(mapped_points[[point_i, i]], *j, epsilon = 1e-12);
                }
            }
        }
    }

    #[test]
    fn test_compute_point_3d() {
        //! Test the compute_point function of an evaluator
        let g = example_geometry_3d();
        let points = triangle_points();
        let evaluator = g.get_evaluator(points.data());

        let mut mapped_points = rlst_dynamic_array2!(f64, [points.shape()[0], 3]);
        for (cell_i, points) in [
            vec![vec![0.7, 0.5, 0.12], vec![0.7, 0.1, 0.36]],
            vec![vec![0.2, 0.7, 0.0], vec![0.6, 0.7, 0.0]],
        ]
        .iter()
        .enumerate()
        {
            evaluator.compute_points(cell_i, mapped_points.data_mut());
            for (point_i, point) in points.iter().enumerate() {
                for (i, j) in point.iter().enumerate() {
                    assert_relative_eq!(mapped_points[[point_i, i]], *j, epsilon = 1e-12);
                }
            }
        }
    }

    #[test]
    fn test_compute_jacobian_3d() {
        //! Test the compute_jacobian function of an evaluator
        let g = example_geometry_3d();
        let points = triangle_points();
        let evaluator = g.get_evaluator(points.data());

        let mut computed_jacobians = rlst_dynamic_array3!(f64, [points.shape()[0], 3, 2]);
        for (cell_i, jacobians) in [
            vec![
                vec![vec![1.0, 1.0], vec![0.0, 1.0], vec![0.2, -0.4]],
                vec![vec![1.0, 1.0], vec![0.0, 1.0], vec![-0.6, -1.2]],
            ],
            vec![
                vec![vec![1.0, 0.0], vec![1.0, 1.0], vec![0.0, 0.0]],
                vec![vec![1.0, 0.0], vec![1.0, 1.0], vec![0.0, 0.0]],
            ],
        ]
        .iter()
        .enumerate()
        {
            evaluator.compute_jacobians(cell_i, computed_jacobians.data_mut());
            for (point_i, jacobian) in jacobians.iter().enumerate() {
                for (i, row) in jacobian.iter().enumerate() {
                    for (j, entry) in row.iter().enumerate() {
                        assert_relative_eq!(
                            *entry,
                            computed_jacobians[[point_i, i, j]],
                            epsilon = 1e-12
                        );
                    }
                }
            }
        }
    }
    #[test]
    fn test_compute_normal_3d() {
        //! Test the compute_normal function of an evaluator
        let g = example_geometry_3d();
        let points = triangle_points();
        let evaluator = g.get_evaluator(points.data());

        let mut computed_normals = rlst_dynamic_array2!(f64, [points.shape()[0], 3]);
        for (cell_i, normals) in [
            vec![
                vec![
                    -0.2 / f64::sqrt(1.4),
                    0.6 / f64::sqrt(1.4),
                    1.0 / f64::sqrt(1.4),
                ],
                vec![
                    0.6 / f64::sqrt(1.72),
                    0.6 / f64::sqrt(1.72),
                    1.0 / f64::sqrt(1.72),
                ],
            ],
            vec![vec![0.0, 0.0, 1.0], vec![0.0, 0.0, 1.0]],
        ]
        .iter()
        .enumerate()
        {
            evaluator.compute_normals(cell_i, computed_normals.data_mut());
            for (point_i, normal) in normals.iter().enumerate() {
                assert_relative_eq!(
                    computed_normals[[point_i, 0]] * computed_normals[[point_i, 0]]
                        + computed_normals[[point_i, 1]] * computed_normals[[point_i, 1]]
                        + computed_normals[[point_i, 2]] * computed_normals[[point_i, 2]],
                    1.0,
                    epsilon = 1e-12
                );
                for (i, j) in normal.iter().enumerate() {
                    assert_relative_eq!(computed_normals[[point_i, i]], *j, epsilon = 1e-12);
                }
            }
        }
    }

    #[test]
    fn test_midpoint_2d() {
        //! Test midpoints
        let g = example_geometry_2d();

        let mut midpoint = vec![0.0; 2];
        for (cell_i, point) in [vec![2.0 / 3.0, 1.0 / 3.0], vec![1.0 / 3.0, 2.0 / 3.0]]
            .iter()
            .enumerate()
        {
            g.midpoint(cell_i, &mut midpoint);
            for (i, j) in midpoint.iter().zip(point) {
                assert_relative_eq!(*i, *j, epsilon = 1e-12);
            }
        }
    }

    #[test]
    fn test_midpoint_3d() {
        //! Test midpoints
        let g = example_geometry_3d();

        let mut midpoint = vec![0.0; 3];
        for (cell_i, point) in [
            vec![2.0 / 3.0, 1.0 / 3.0, 2.0 / 9.0],
            vec![1.0 / 3.0, 2.0 / 3.0, 0.0],
        ]
        .iter()
        .enumerate()
        {
            g.midpoint(cell_i, &mut midpoint);
            for (i, j) in midpoint.iter().zip(point) {
                assert_relative_eq!(*i, *j, epsilon = 1e-12);
            }
        }
    }

    #[test]
    fn test_diameter() {
        //! Test diameters
        let g = example_geometry_2d();

        for cell_i in 0..2 {
            assert_relative_eq!(
                g.diameter(cell_i),
                2.0 * f64::sqrt(1.5 - f64::sqrt(2.0)),
                epsilon = 1e-12
            );
        }

        let g = example_geometry_3d();

        for cell_i in 0..2 {
            assert_relative_eq!(
                g.diameter(cell_i),
                2.0 * f64::sqrt(1.5 - f64::sqrt(2.0)),
                epsilon = 1e-12
            );
        }
    }

    #[test]
    fn test_volume() {
        //! Test cell volumes
        let g = example_geometry_2d();

        for cell_i in 0..2 {
            assert_relative_eq!(g.volume(cell_i), 0.5, epsilon = 1e-12);
        }
    }

    #[test]
    fn test_volume_3d() {
        //! Test cell volumes
        let g = example_geometry_3d();

        for (cell_i, d) in [0.7390096708393067, 0.5].iter().enumerate() {
            assert_relative_eq!(g.volume(cell_i), d, epsilon = 1e-5);
        }
    }

    #[test]
    fn test_volume_quad() {
        //! Test cell volumes
        let g = example_geometry_quad();

        for (cell_i, d) in [1.0, f64::sqrt(2.0)].iter().enumerate() {
            assert_relative_eq!(g.volume(cell_i), d, epsilon = 1e-5);
        }
    }
}<|MERGE_RESOLUTION|>--- conflicted
+++ resolved
@@ -341,14 +341,9 @@
     use bempp_element::element::lagrange;
     use bempp_traits::element::Continuity;
     use bempp_traits::types::ReferenceCellType;
-<<<<<<< HEAD
-    use rlst_dense::{
-        rlst_dynamic_array2, rlst_dynamic_array3,
-        traits::{RandomAccessMut, RawAccess, RawAccessMut},
+    use rlst::{
+        rlst_dynamic_array2, rlst_dynamic_array3, RandomAccessMut, RawAccess, RawAccessMut,
     };
-=======
-    use rlst::{rlst_dynamic_array2, RandomAccessMut, RawAccess, RawAccessMut};
->>>>>>> 1bd929f0
 
     fn example_geometry_2d() -> SerialSingleElementGeometry<f64> {
         //! A 2D geometry
