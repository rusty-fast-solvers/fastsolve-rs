[workspace]

<<<<<<< HEAD
members = ["element",
           "quadrature",
           "tools",
           "grid"]
=======
members = [
    "element",
    "quadrature",
    "tools",
    "tree",
    "hyksort",
    "fmm",
    "traits"
]

default-members = [
    "element",
    "quadrature",
    "tools",
    "tree",
    "fmm",
    "traits"
]
>>>>>>> 1d9c547f
<|MERGE_RESOLUTION|>--- conflicted
+++ resolved
@@ -1,11 +1,5 @@
 [workspace]
 
-<<<<<<< HEAD
-members = ["element",
-           "quadrature",
-           "tools",
-           "grid"]
-=======
 members = [
     "element",
     "quadrature",
@@ -13,7 +7,8 @@
     "tree",
     "hyksort",
     "fmm",
-    "traits"
+    "traits",
+    "grid"
 ]
 
 default-members = [
@@ -22,6 +17,6 @@
     "tools",
     "tree",
     "fmm",
-    "traits"
-]
->>>>>>> 1d9c547f
+    "traits",
+    "grid"
+]