//! Traits
use std::collections::HashSet;
use std::hash::Hash;

use num::Float;
use rlst_dense::types::RlstScalar;

/// Tree is the trait interface for distributed octrees implemented by Rusty Fast Solvers.
/// This trait makes no assumptions about the downstream usage of a struct implementing Tree,
/// it simply provides methods for accessing tree nodes, and associated data, and is generically
/// defined for both single and multi-node settings.
pub trait Tree {
    /// The computational domain defined by the tree.
    type Domain;

<<<<<<< HEAD
    /// The precision of the point data
    type Precision: Scalar<Real = Self::Precision> + Float + Default;
=======
    type Precision: RlstScalar<Real = Self::Precision> + Float + Default;
>>>>>>> 0cda3d5c

    /// A tree node.
    type NodeIndex: MortonKeyInterface<Self::Precision, Domain = Self::Domain> + Clone + Copy;

    /// Slice of nodes.
    type NodeIndexSlice<'a>: IntoIterator<Item = &'a Self::NodeIndex>
    where
        Self: 'a;

    /// Copy of nodes
    type NodeIndices: IntoIterator<Item = Self::NodeIndex>;

    fn get_nleaves(&self) -> Option<usize>;
    fn get_nall_keys(&self) -> Option<usize>;
    fn get_nkeys(&self, level: u64) -> Option<usize>;

    /// Get depth of tree.
    fn get_depth(&self) -> u64;

    /// Get a reference to all leaves, gets local keys in multi-node setting.
    fn get_all_leaves(&self) -> Option<Self::NodeIndexSlice<'_>>;

    /// Get a reference to keys at a given level, gets local keys in a multi-node setting.
    fn get_keys(&self, level: u64) -> Option<Self::NodeIndexSlice<'_>>;

    /// Get a reference to all keys, gets local keys in a multi-node setting.
    fn get_all_keys(&self) -> Option<Self::NodeIndexSlice<'_>>;

    /// Get a reference to all keys as a set, gets local keys in a multi-node setting.
    fn get_all_keys_set(&self) -> Option<&'_ HashSet<Self::NodeIndex>>;

    /// Get a reference to all leaves as a set, gets local keys in a multi-node setting.
    fn get_all_leaves_set(&self) -> Option<&'_ HashSet<Self::NodeIndex>>;

    /// Gets a reference to the coordinates contained with a leaf node.
    fn get_coordinates<'a>(&'a self, key: &Self::NodeIndex) -> Option<&'a [Self::Precision]>;

    /// Gets a reference to the coordinates contained in across tree (local in multinode setting)
    fn get_all_coordinates(&self) -> Option<&[Self::Precision]>;

    /// Gets global indices at a leaf (local in multinode setting)
    fn get_global_indices<'a>(&'a self, key: &Self::NodeIndex) -> Option<&'a [usize]>;

    /// Gets all global indices (local in multinode setting)
    fn get_all_global_indices(&self) -> Option<&[usize]>;

    /// Get domain defined by the points, gets global domain in multi-node setting.
    fn get_domain(&self) -> &'_ Self::Domain;

    /// Get a map from the key to index position in sorted keys
    fn get_index(&self, key: &Self::NodeIndex) -> Option<&usize>;

    fn get_node_index(&self, idx: usize) -> Option<&Self::NodeIndex>;

    /// Get a map from the key to leaf index position in sorted leaves
    fn get_leaf_index(&self, key: &Self::NodeIndex) -> Option<&usize>;
}

pub trait FmmTree {
    type Precision;
    type NodeIndex;

    type Tree: Tree<Precision = Self::Precision, NodeIndex = Self::NodeIndex>;

<<<<<<< HEAD
    fn get_source_tree(&self) -> &Self::Tree;

    fn get_target_tree(&self) -> &Self::Tree;

    fn get_domain(&self) -> &<Self::Tree as Tree>::Domain;

    fn get_near_field(&self, leaf: &Self::NodeIndex) -> Option<Vec<Self::NodeIndex>>;
=======
pub trait Point<T>
where
    T: RlstScalar<Real = T> + Float + Default,
{
>>>>>>> 0cda3d5c
}

/// A minimal interface for Morton Key like nodes.
pub trait MortonKeyInterface<T>
where
    Self: Hash + Eq,
    T: Scalar,
{
    type Domain;

    // Copy of nodes
    type NodeIndices: IntoIterator<Item = Self>;

    /// The parent of a key.
    fn parent(&self) -> Self;

    fn level(&self) -> u64;

    fn compute_surface(
        &self,
        domain: &Self::Domain,
        expansion_order: usize,
        alpha: T,
    ) -> Vec<<T as Scalar>::Real>;

    /// Neighbours defined by keys sharing a vertex, edge, or face.
    fn neighbors(&self) -> Self::NodeIndices;

    /// Childen of a key.
    fn children(&self) -> Self::NodeIndices;

    /// Checks adjacency, defined by sharing a vertex, edge, or face, between two keys.
    fn is_adjacent(&self, other: &Self) -> bool;
}<|MERGE_RESOLUTION|>--- conflicted
+++ resolved
@@ -13,12 +13,7 @@
     /// The computational domain defined by the tree.
     type Domain;
 
-<<<<<<< HEAD
-    /// The precision of the point data
-    type Precision: Scalar<Real = Self::Precision> + Float + Default;
-=======
     type Precision: RlstScalar<Real = Self::Precision> + Float + Default;
->>>>>>> 0cda3d5c
 
     /// A tree node.
     type NodeIndex: MortonKeyInterface<Self::Precision, Domain = Self::Domain> + Clone + Copy;
@@ -83,7 +78,6 @@
 
     type Tree: Tree<Precision = Self::Precision, NodeIndex = Self::NodeIndex>;
 
-<<<<<<< HEAD
     fn get_source_tree(&self) -> &Self::Tree;
 
     fn get_target_tree(&self) -> &Self::Tree;
@@ -91,19 +85,13 @@
     fn get_domain(&self) -> &<Self::Tree as Tree>::Domain;
 
     fn get_near_field(&self, leaf: &Self::NodeIndex) -> Option<Vec<Self::NodeIndex>>;
-=======
-pub trait Point<T>
-where
-    T: RlstScalar<Real = T> + Float + Default,
-{
->>>>>>> 0cda3d5c
 }
 
 /// A minimal interface for Morton Key like nodes.
 pub trait MortonKeyInterface<T>
 where
     Self: Hash + Eq,
-    T: Scalar,
+    T: RlstScalar,
 {
     type Domain;
 
@@ -120,7 +108,7 @@
         domain: &Self::Domain,
         expansion_order: usize,
         alpha: T,
-    ) -> Vec<<T as Scalar>::Real>;
+    ) -> Vec<<T as RlstScalar>::Real>;
 
     /// Neighbours defined by keys sharing a vertex, edge, or face.
     fn neighbors(&self) -> Self::NodeIndices;
