//! Finite element definitions

use crate::cell::ReferenceCellType;

/// The family of an element
#[derive(Debug, PartialEq, Eq, Clone, Copy, Hash)]
#[repr(u8)]
pub enum ElementFamily {
    Lagrange = 0,
    RaviartThomas = 1,
}

/// The map type used by an element
#[derive(Debug, PartialEq, Eq, Clone, Copy, Hash)]
#[repr(u8)]
pub enum MapType {
    Identity = 0,
    CovariantPiola = 1,
    ContravariantPiola = 2,
    L2Piola = 3,
}

/// Tabulated data
pub struct TabulatedData {
    data: Vec<f64>,
    deriv_count: usize,
    point_count: usize,
    basis_count: usize,
    value_size: usize,
}

/// Compute the number of derivatives for a cell
fn compute_derivative_count(nderivs: usize, cell_type: ReferenceCellType) -> Result<usize, ()> {
    match cell_type {
        ReferenceCellType::Point => Ok(0),
        ReferenceCellType::Interval => Ok(nderivs + 1),
        ReferenceCellType::Triangle => Ok((nderivs + 1) * (nderivs + 2) / 2),
        ReferenceCellType::Quadrilateral => Ok((nderivs + 1) * (nderivs + 2) / 2),
        ReferenceCellType::Tetrahedron => Ok((nderivs + 1) * (nderivs + 2) * (nderivs + 3) / 6),
        ReferenceCellType::Hexahedron => Ok((nderivs + 1) * (nderivs + 2) * (nderivs + 3) / 6),
        ReferenceCellType::Prism => Ok((nderivs + 1) * (nderivs + 2) * (nderivs + 3) / 6),
        ReferenceCellType::Pyramid => Ok((nderivs + 1) * (nderivs + 2) * (nderivs + 3) / 6),
    }
}

impl TabulatedData {
    /// Create a data array full of zeros
    pub fn new(element: &impl FiniteElement, nderivs: usize, npoints: usize) -> Self {
        let deriv_count = compute_derivative_count(nderivs, element.cell_type()).unwrap();
        let point_count = npoints;
        let basis_count = element.dim();
        let value_size = element.value_size();
        let data = vec![0.0; deriv_count * point_count * basis_count * value_size];
        Self {
            data,
            deriv_count,
            point_count,
            basis_count,
            value_size,
        }
    }

    /// Get a mutable item from the tabulated data
    pub fn get_mut(
        &mut self,
        deriv: usize,
        point: usize,
        basis: usize,
        component: usize,
    ) -> &mut f64 {
        // TODO: Debug here
        let index = ((deriv * self.point_count + point) * self.basis_count + basis)
            * self.value_size
            + component;
        self.data.get_mut(index).unwrap()
    }

    /// Get an item from the tabulated data
    pub fn get(&mut self, deriv: usize, point: usize, basis: usize, component: usize) -> &f64 {
        // TODO: Debug here
        let index = ((deriv * self.point_count + point) * self.basis_count + basis)
            * self.value_size
            + component;
        self.data.get(index).unwrap()
    }

    /// The number of derivatives (first dimension of the data)
    pub fn deriv_count(&self) -> usize {
        self.deriv_count
    }
    /// The number of points (second dimension of the data)
    pub fn point_count(&self) -> usize {
        self.point_count
    }
    /// The number of basis functions (third dimension of the data)
    pub fn basis_count(&self) -> usize {
        self.basis_count
    }
    /// The value size (fourth dimension of the data)
    pub fn value_size(&self) -> usize {
        self.value_size
    }
}

pub trait FiniteElement {
<<<<<<< HEAD
=======
    //! A finite element defined on a reference cell

    /// The reference cell type
>>>>>>> 5fcaee50
    fn cell_type(&self) -> ReferenceCellType;

    /// The polynomial degree
    fn degree(&self) -> usize;

    /// The highest degree polynomial in the element's polynomial set
    fn highest_degree(&self) -> usize;

    // The element family
    fn family(&self) -> ElementFamily;

    /// The number of basis functions
    fn dim(&self) -> usize;

    /// Is the element discontinuous between cells?
    fn discontinuous(&self) -> bool;

<<<<<<< HEAD
    fn value_size(&self) -> usize;

    fn tabulate(&self, points: &[f64], nderivs: usize, data: &mut TabulatedData<Self>)
    where
        Self: Sized;
=======
    /// The value size
    fn value_size(&self) -> usize;

    /// Tabulate the values of the basis functions and their derivatives at a set of points
    fn tabulate(&self, points: &[f64], nderivs: usize, data: &mut TabulatedData);
>>>>>>> 5fcaee50

    /// The DOFs that are associated with a subentity of the reference cell
    fn entity_dofs(&self, entity_dim: usize, entity_number: usize) -> Vec<usize>;

<<<<<<< HEAD
=======
    /// The push forward / pull back map to use for this element
>>>>>>> 5fcaee50
    fn map_type(&self) -> MapType;
}<|MERGE_RESOLUTION|>--- conflicted
+++ resolved
@@ -103,12 +103,9 @@
 }
 
 pub trait FiniteElement {
-<<<<<<< HEAD
-=======
     //! A finite element defined on a reference cell
 
     /// The reference cell type
->>>>>>> 5fcaee50
     fn cell_type(&self) -> ReferenceCellType;
 
     /// The polynomial degree
@@ -126,26 +123,15 @@
     /// Is the element discontinuous between cells?
     fn discontinuous(&self) -> bool;
 
-<<<<<<< HEAD
-    fn value_size(&self) -> usize;
-
-    fn tabulate(&self, points: &[f64], nderivs: usize, data: &mut TabulatedData<Self>)
-    where
-        Self: Sized;
-=======
     /// The value size
     fn value_size(&self) -> usize;
 
     /// Tabulate the values of the basis functions and their derivatives at a set of points
     fn tabulate(&self, points: &[f64], nderivs: usize, data: &mut TabulatedData);
->>>>>>> 5fcaee50
 
     /// The DOFs that are associated with a subentity of the reference cell
     fn entity_dofs(&self, entity_dim: usize, entity_number: usize) -> Vec<usize>;
 
-<<<<<<< HEAD
-=======
     /// The push forward / pull back map to use for this element
->>>>>>> 5fcaee50
     fn map_type(&self) -> MapType;
 }