--- conflicted
+++ resolved
@@ -1,11 +1,7 @@
 //! Trait definitions for the solvers library
 #![cfg_attr(feature = "strict", deny(warnings))]
-<<<<<<< HEAD
 #![warn(missing_docs)]
 
-pub mod arrays;
-=======
->>>>>>> fdd54fdc
 pub mod bem;
 pub mod element;
 pub mod field;
