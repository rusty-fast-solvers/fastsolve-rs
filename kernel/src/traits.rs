--- conflicted
+++ resolved
@@ -8,31 +8,6 @@
 // /// Interface to evaluating Green's functions for given sources and targets.
 // pub trait Kernel {
 //     type T: Scalar;
-
-<<<<<<< HEAD
-//     /// Single threaded evaluation of Green's functions.
-//     ///
-//     /// - `eval_type`: Either [EvalType::Value] to only return Green's function values
-//     ///              or [EvalType::ValueDeriv] to return values and derivatives.
-//     /// - `sources`: A slice defining the source points. The points must be given in the form
-//     ///            `[x_1, x_2, ... x_N, y_1, y_2, ..., y_N, z_1, z_2, ..., z_N]`, that is
-//     ///            the value for each dimension must be continuously contained in the slice.
-//     /// - `targets`: A slice defining the targets. The memory layout is the same as for sources.
-//     /// - `charges`: A slice defining the charges. For each source point there needs to be one charge.
-//     /// - `result`: The result array. If the kernel is scalar and `eval_type` has the value [EvalType::Value]
-//     ///           then `result` has the same number of elemens as there are targets. For a scalar kernel
-//     ///           in three dimensional space if [EvalType::ValueDeriv] was chosen then `result` contains
-//     ///           for each target in consecutive order the value of the kernel and the three components
-//     ///           of its derivative.
-//     fn evaluate_st(
-//         &self,
-//         eval_type: EvalType,
-//         sources: &[<Self::T as Scalar>::Real],
-//         targets: &[<Self::T as Scalar>::Real],
-//         charges: &[Self::T],
-//         result: &mut [Self::T],
-//     );
-=======
     /// Single threaded evaluation of Green's functions.
     ///
     /// - `eval_type`: Either [EvalType::Value] to only return Green's function values
@@ -75,7 +50,6 @@
         charges: &[Self::T],
         result: &mut [Self::T],
     );
->>>>>>> f03feed7
 
 //     /// Multi-threaded evaluation of a Green's function kernel.
 //     ///
@@ -90,11 +64,6 @@
 //         result: &mut [Self::T],
 //         thread_pool: &ThreadPool,
 //     );
-
-<<<<<<< HEAD
-//     /// Return the type of the kernel.
-//     fn kernel_type(&self) -> &KernelType;
-=======
     /// Single threaded assembly of a kernel matrix.
     ///
     /// - `eval_type`: Either [EvalType::Value] to only return Green's function values
@@ -152,7 +121,6 @@
 
     /// Return the type of the kernel.
     fn kernel_type(&self) -> &KernelType;
->>>>>>> f03feed7
 
 //     /// Return the domain component count of the Green's fct.
 //     ///
