//! Implementation of FmmData and Fmm traits.
<<<<<<< HEAD
use std::collections::HashMap;

use rlst_dense::rlst_dynamic_array2;
=======
use itertools::Itertools;
use num::Float;
use rlst_dense::types::RlstScalar;
use std::time::Instant;

use rlst_dense::{
    array::{empty_array, Array},
    base_array::BaseArray,
    data_container::VectorContainer,
    rlst_dynamic_array2,
    traits::{MatrixSvd, MultIntoResize, RawAccess, RawAccessMut, Shape},
};
>>>>>>> 0cda3d5c

use bempp_traits::{
    field::{SourceToTarget, SourceToTargetData},
    fmm::{Fmm, SourceTranslation, TargetTranslation},
    kernel::Kernel,
    tree::{FmmTree, Tree},
    types::EvalType,
};

use bempp_tree::types::{morton::MortonKey, single_node::SingleNodeTreeNew};

use crate::{
    builder::FmmEvalType,
    traits::FmmScalar,
    types::{C2EType, SendPtrMut},
};

<<<<<<< HEAD
/// Combines the old datatree + Fmm structs into a single storage of metadata
pub struct KiFmm<
    T: FmmTree<Tree = SingleNodeTreeNew<W>>,
    U: SourceToTargetData<V>,
    V: Kernel,
    W: FmmScalar,
> {
    pub tree: T,
    pub source_to_target_data: U,
    pub kernel: V,
    pub expansion_order: usize,
    pub ncoeffs: usize,
    pub fmm_eval_type: FmmEvalType,
    pub kernel_eval_type: EvalType,
    pub source_data_vec: Vec<C2EType<W>>,
    pub eval_size: usize,
    pub charge_index_pointer_sources: Vec<(usize, usize)>,
    pub charge_index_pointer_targets: Vec<(usize, usize)>,
    pub dim: usize,
=======
/// Implementation of constructor for single node KiFMM
impl<T, U, V> KiFmmLinear<SingleNodeTree<V>, T, U, V>
where
    T: Kernel<T = V> + ScaleInvariantKernel<T = V>,
    U: FieldTranslationData<T>,
    V: RlstScalar<Real = V> + Float + Default,
    Array<V, BaseArray<V, VectorContainer<V>, 2>, 2>: MatrixSvd<Item = V>,
{
    /// Constructor for single node kernel independent FMM (KiFMM). This object contains all the precomputed operator matrices and metadata, as well as references to
    /// the associated single node octree, and the associated kernel function.
    ///
    /// # Arguments
    /// * `order` - The expansion order for the multipole and local expansions.
    /// * `alpha_inner` - The ratio of the inner check surface diamater in comparison to the surface discretising a box.
    /// * `alpha_order` - The ratio of the outer check surface diamater in comparison to the surface discretising a box.
    /// * `kernel` - The kernel function for this FMM.
    /// * `tree` - The type of tree associated with this FMM, can be single or multi node.
    /// * `m2l` - The M2L operator matrices, as well as metadata associated with this FMM.
    pub fn new(
        order: usize,
        alpha_inner: V,
        alpha_outer: V,
        kernel: T,
        tree: SingleNodeTree<V>,
        m2l: U,
    ) -> Self {
        let upward_equivalent_surface = ROOT.compute_surface(tree.get_domain(), order, alpha_inner);
        let upward_check_surface = ROOT.compute_surface(tree.get_domain(), order, alpha_outer);
        let downward_equivalent_surface =
            ROOT.compute_surface(tree.get_domain(), order, alpha_outer);
        let downward_check_surface = ROOT.compute_surface(tree.get_domain(), order, alpha_inner);

        let nequiv_surface = upward_equivalent_surface.len() / kernel.space_dimension();
        let ncheck_surface = upward_check_surface.len() / kernel.space_dimension();

        // Compute upward check to equivalent, and downward check to equivalent Gram matrices
        // as well as their inverses using DGESVD.
        let mut uc2e_t = rlst_dynamic_array2!(V, [ncheck_surface, nequiv_surface]);
        kernel.assemble_st(
            EvalType::Value,
            &upward_equivalent_surface[..],
            &upward_check_surface[..],
            uc2e_t.data_mut(),
        );
>>>>>>> 0cda3d5c

    /// The pseudo-inverse of the dense interaction matrix between the upward check and upward equivalent surfaces.
    /// Store in two parts to avoid propagating error from computing pseudo-inverse
    pub uc2e_inv_1: C2EType<W>,

    /// The pseudo-inverse of the dense interaction matrix between the upward check and upward equivalent surfaces.
    /// Store in two parts to avoid propagating error from computing pseudo-inverse
    pub uc2e_inv_2: C2EType<W>,

    /// The pseudo-inverse of the dense interaction matrix between the downward check and downward equivalent surfaces.
    /// Store in two parts to avoid propagating error from computing pseudo-inverse
    pub dc2e_inv_1: C2EType<W>,

    /// The pseudo-inverse of the dense interaction matrix between the downward check and downward equivalent surfaces.
    /// Store in two parts to avoid propagating error from computing pseudo-inverse
    pub dc2e_inv_2: C2EType<W>,

    /// The multipole to multipole operator matrices, each index is associated with a child box (in sequential Morton order),
    pub source_data: C2EType<W>,

    /// The local to local operator matrices, each index is associated with a child box (in sequential Morton order).
    pub target_data: Vec<C2EType<W>>,

    /// The multipole expansion data at each box.
    pub multipoles: Vec<W>,

    /// Multipole expansions at leaf level
    pub leaf_multipoles: Vec<Vec<SendPtrMut<W>>>,

    /// Multipole expansions at each level
    pub level_multipoles: Vec<Vec<Vec<SendPtrMut<W>>>>,

<<<<<<< HEAD
    /// The local expansion at each box
    pub locals: Vec<W>,
=======
impl<T, U, V, W> KiFmmTrait for KiFmmLinear<T, U, V, W>
where
    T: Tree,
    U: Kernel<T = W>,
    V: FieldTranslationData<U>,
    W: RlstScalar + Float + Default,
{
    fn alpha_inner(&self) -> <<Self as Fmm>::Kernel as Kernel>::T {
        self.alpha_inner
    }
>>>>>>> 0cda3d5c

    /// Local expansions at the leaf level
    pub leaf_locals: Vec<Vec<SendPtrMut<W>>>,

<<<<<<< HEAD
    /// The local expansion data at each level.
    pub level_locals: Vec<Vec<Vec<SendPtrMut<W>>>>,
=======
impl<T, U, V, W> Fmm for KiFmmLinear<T, U, V, W>
where
    T: Tree,
    U: Kernel<T = W>,
    V: FieldTranslationData<U>,
    W: RlstScalar + Float + Default,
{
    type Tree = T;
    type Kernel = U;
>>>>>>> 0cda3d5c

    /// index pointers to each key at a given level, indexed by level.
    pub level_index_pointer_locals: Vec<HashMap<MortonKey, usize>>,

    /// index pointers to each key at a given level, indexed by level.
    pub level_index_pointer_multipoles: Vec<HashMap<MortonKey, usize>>,

    /// The evaluated potentials at each leaf box.
    pub potentials: Vec<W>,

<<<<<<< HEAD
    /// The evaluated potentials at each leaf box.
    pub potentials_send_pointers: Vec<SendPtrMut<W>>,
=======
/// Implementation of constructor for single node KiFMM
impl<T, U, V> KiFmmLinearMatrix<SingleNodeTree<V>, T, U, V>
where
    T: Kernel<T = V> + ScaleInvariantKernel<T = V>,
    U: FieldTranslationData<T>,
    V: RlstScalar<Real = V> + Float + Default,
    Array<V, BaseArray<V, VectorContainer<V>, 2>, 2>: MatrixSvd<Item = V>,
{
    /// Constructor for single node kernel independent FMM (KiFMM). This object contains all the precomputed operator matrices and metadata, as well as references to
    /// the associated single node octree, and the associated kernel function.
    ///
    /// # Arguments
    /// * `order` - The expansion order for the multipole and local expansions.
    /// * `alpha_inner` - The ratio of the inner check surface diamater in comparison to the surface discretising a box.
    /// * `alpha_order` - The ratio of the outer check surface diamater in comparison to the surface discretising a box.
    /// * `kernel` - The kernel function for this FMM.
    /// * `tree` - The type of tree associated with this FMM, can be single or multi node.
    /// * `m2l` - The M2L operator matrices, as well as metadata associated with this FMM.
    pub fn new(
        order: usize,
        alpha_inner: V,
        alpha_outer: V,
        kernel: T,
        tree: SingleNodeTree<V>,
        m2l: U,
    ) -> Self {
        let upward_equivalent_surface = ROOT.compute_surface(tree.get_domain(), order, alpha_inner);
        let upward_check_surface = ROOT.compute_surface(tree.get_domain(), order, alpha_outer);
        let downward_equivalent_surface =
            ROOT.compute_surface(tree.get_domain(), order, alpha_outer);
        let downward_check_surface = ROOT.compute_surface(tree.get_domain(), order, alpha_inner);

        let nequiv_surface = upward_equivalent_surface.len() / kernel.space_dimension();
        let ncheck_surface = upward_check_surface.len() / kernel.space_dimension();

        // Compute upward check to equivalent, and downward check to equivalent Gram matrices
        // as well as their inverses using DGESVD.
        let mut uc2e_t = rlst_dynamic_array2!(V, [ncheck_surface, nequiv_surface]);
        kernel.assemble_st(
            EvalType::Value,
            &upward_equivalent_surface,
            &upward_check_surface,
            uc2e_t.data_mut(),
        );
>>>>>>> 0cda3d5c

    /// All upward surfaces
    pub upward_surfaces: Vec<W>,

    /// All downward surfaces
    pub downward_surfaces: Vec<W>,

    /// Leaf upward surfaces
    pub leaf_upward_surfaces_sources: Vec<W>,
    pub leaf_upward_surfaces_targets: Vec<W>,

    /// Leaf downward surfaces
    pub leaf_downward_surfaces: Vec<W>,

    /// The charge data at each leaf box.
    pub charges: Vec<W>,

    /// Scales of each leaf operator
    pub target_scales: Vec<W>,

<<<<<<< HEAD
    /// Scales of each leaf operator
    pub source_scales: Vec<W>,
=======
impl<T, U, V, W> KiFmmTrait for KiFmmLinearMatrix<T, U, V, W>
where
    T: Tree,
    U: Kernel<T = W>,
    V: FieldTranslationData<U>,
    W: RlstScalar + Float + Default,
{
    fn alpha_inner(&self) -> <<Self as Fmm>::Kernel as Kernel>::T {
        self.alpha_inner
    }
>>>>>>> 0cda3d5c

    /// Global indices of each charge
    pub global_indices: Vec<usize>,
}

impl<T, U, V, W> Fmm for KiFmm<T, U, V, W>
where
<<<<<<< HEAD
    T: FmmTree<Tree = SingleNodeTreeNew<W>, NodeIndex = MortonKey> + Send + Sync,
    U: SourceToTargetData<V> + Send + Sync,
    V: Kernel<T = W> + Send + Sync,
    W: FmmScalar,
    Self: SourceToTarget,
=======
    T: Tree,
    U: Kernel<T = W>,
    V: FieldTranslationData<U>,
    W: RlstScalar + Float + Default,
>>>>>>> 0cda3d5c
{
    type NodeIndex = T::NodeIndex;
    type Precision = W;
    type Kernel = V;
    type Tree = T;

    fn get_dim(&self) -> usize {
        self.dim
    }

<<<<<<< HEAD
    fn get_multipole(&self, key: &Self::NodeIndex) -> Option<&[Self::Precision]> {
        if let Some(index) = self.tree.get_source_tree().get_index(key) {
            match self.fmm_eval_type {
                FmmEvalType::Vector => {
                    Some(&self.multipoles[index * self.ncoeffs..(index + 1) * self.ncoeffs])
=======
    fn kernel(&self) -> &Self::Kernel {
        &self.kernel
    }

    fn tree(&self) -> &Self::Tree {
        &self.tree
    }
}

impl<T, U> FmmLoop for FmmDataAdaptive<T, U>
where
    T: Fmm,
    U: RlstScalar<Real = U> + Float + Default,
    FmmDataAdaptive<T, U>: SourceTranslation + FieldTranslation<U> + TargetTranslation,
{
    fn upward_pass(&self, time: bool) -> Option<TimeDict> {
        match time {
            true => {
                let mut times = TimeDict::default();
                // Particle to Multipole
                let start = Instant::now();
                self.p2m();
                times.insert("p2m".to_string(), start.elapsed().as_millis());

                // Multipole to Multipole
                let depth = self.fmm.tree().get_depth();
                let start = Instant::now();
                for level in (1..=depth).rev() {
                    self.m2m(level)
                }
                times.insert("m2m".to_string(), start.elapsed().as_millis());
                Some(times)
            }
            false => {
                // Particle to Multipole
                self.p2m();

                // Multipole to Multipole
                let depth = self.fmm.tree().get_depth();
                for level in (1..=depth).rev() {
                    self.m2m(level)
                }
                None
            }
        }
    }

    fn downward_pass(&self, time: bool) -> Option<TimeDict> {
        let depth = self.fmm.tree().get_depth();

        match time {
            true => {
                let mut times = TimeDict::default();
                let mut l2l_time = 0;
                let mut m2l_time = 0;
                let mut p2l_time = 0;

                for level in 2..=depth {
                    if level > 2 {
                        let start = Instant::now();
                        self.l2l(level);
                        l2l_time += start.elapsed().as_millis();
                    }
                    let start = Instant::now();
                    self.p2l(level);
                    p2l_time += start.elapsed().as_millis();

                    let start = Instant::now();
                    self.m2l(level);
                    m2l_time += start.elapsed().as_millis();
                }

                times.insert("l2l".to_string(), l2l_time);
                times.insert("m2l".to_string(), m2l_time);
                times.insert("p2l".to_string(), p2l_time);

                // Leaf level computations
                // Sum all potential contributions
                let start = Instant::now();
                self.m2p();
                times.insert("m2p".to_string(), start.elapsed().as_millis());

                let start = Instant::now();
                self.p2p();
                times.insert("p2p".to_string(), start.elapsed().as_millis());

                let start = Instant::now();
                self.l2p();
                times.insert("l2p".to_string(), start.elapsed().as_millis());

                Some(times)
            }
            false => {
                for level in 2..=depth {
                    if level > 2 {
                        self.l2l(level);
                    }
                    self.m2l(level);
                    self.p2l(level);
>>>>>>> 0cda3d5c
                }
                FmmEvalType::Matrix(nmatvecs) => Some(
                    &self.multipoles
                        [index * self.ncoeffs * nmatvecs..(index + 1) * self.ncoeffs * nmatvecs],
                ),
            }
        } else {
            None
        }
    }

<<<<<<< HEAD
    fn get_local(&self, key: &Self::NodeIndex) -> Option<&[Self::Precision]> {
        if let Some(index) = self.tree.get_target_tree().get_index(key) {
            match self.fmm_eval_type {
                FmmEvalType::Vector => {
                    Some(&self.locals[index * self.ncoeffs..(index + 1) * self.ncoeffs])
=======
impl<T, U> FmmLoop for FmmDataUniform<T, U>
where
    T: Fmm,
    U: RlstScalar<Real = U> + Float + Default,
    FmmDataUniform<T, U>: SourceTranslation + FieldTranslation<U> + TargetTranslation,
{
    fn upward_pass(&self, time: bool) -> Option<TimeDict> {
        match time {
            true => {
                let mut times = TimeDict::default();
                // Particle to Multipole
                let start = Instant::now();
                self.p2m();
                times.insert("p2m".to_string(), start.elapsed().as_millis());

                // Multipole to Multipole
                let depth = self.fmm.tree().get_depth();
                let start = Instant::now();
                for level in (1..=depth).rev() {
                    self.m2m(level)
>>>>>>> 0cda3d5c
                }
                FmmEvalType::Matrix(nmatvecs) => Some(
                    &self.locals
                        [index * self.ncoeffs * nmatvecs..(index + 1) * self.ncoeffs * nmatvecs],
                ),
            }
        } else {
            None
        }
    }

    fn get_potential(&self, leaf: &Self::NodeIndex) -> Option<Vec<&[Self::Precision]>> {
        if let Some(&leaf_idx) = self.tree.get_target_tree().get_leaf_index(leaf) {
            let (l, r) = self.charge_index_pointer_targets[leaf_idx];
            let ntargets = r - l;

            match self.fmm_eval_type {
                FmmEvalType::Vector => Some(vec![
                    &self.potentials[l * self.eval_size..r * self.eval_size],
                ]),
                FmmEvalType::Matrix(nmatvecs) => {
                    let nleaves = self.tree.get_target_tree().get_nleaves().unwrap();
                    let mut slices = Vec::new();
                    for eval_idx in 0..nmatvecs {
                        let potentials_pointer =
                            self.potentials_send_pointers[eval_idx * nleaves + leaf_idx].raw;
                        slices.push(unsafe {
                            std::slice::from_raw_parts(
                                potentials_pointer,
                                ntargets * self.eval_size,
                            )
                        });
                    }
                    Some(slices)
                }
            }
        } else {
            None
        }
    }

<<<<<<< HEAD
    fn get_expansion_order(&self) -> usize {
        self.expansion_order
=======
impl<T, U> FmmLoop for FmmDataUniformMatrix<T, U>
where
    T: Fmm,
    U: RlstScalar<Real = U> + Float + Default,
    FmmDataUniformMatrix<T, U>: SourceTranslation + FieldTranslation<U> + TargetTranslation,
{
    fn upward_pass(&self, time: bool) -> Option<TimeDict> {
        match time {
            true => {
                let mut times = TimeDict::default();
                // Particle to Multipole
                let start = Instant::now();
                self.p2m();
                times.insert("p2m".to_string(), start.elapsed().as_millis());

                // Multipole to Multipole
                let depth = self.fmm.tree().get_depth();
                let start = Instant::now();
                for level in (1..=depth).rev() {
                    self.m2m(level)
                }
                times.insert("m2m".to_string(), start.elapsed().as_millis());
                Some(times)
            }
            false => {
                // Particle to Multipole
                self.p2m();

                // Multipole to Multipole
                let depth = self.fmm.tree().get_depth();
                for level in (1..=depth).rev() {
                    self.m2m(level)
                }
                None
            }
        }
>>>>>>> 0cda3d5c
    }

    fn get_kernel(&self) -> &Self::Kernel {
        &self.kernel
    }

    fn get_tree(&self) -> &Self::Tree {
        &self.tree
    }

    fn evaluate(&self) {
        // Upward pass
        {
            self.p2m();
            for level in (1..=self.tree.get_source_tree().get_depth()).rev() {
                self.m2m(level);
            }
        }

        // Downward pass
        {
            for level in 2..=self.tree.get_target_tree().get_depth() {
                if level > 2 {
                    self.l2l(level);
                }
                self.m2l(level);
                self.p2l(level)
            }

            // Leaf level computations
            self.m2p();
            self.p2p();
            self.l2p();
        }
    }
}

impl<T, U, V, W> Default for KiFmm<T, U, V, W>
where
    T: FmmTree<Tree = SingleNodeTreeNew<W>> + Default,
    U: SourceToTargetData<V> + Default,
    V: Kernel + Default,
    W: FmmScalar,
{
    fn default() -> Self {
        let uc2e_inv_1 = rlst_dynamic_array2!(W, [1, 1]);
        let uc2e_inv_2 = rlst_dynamic_array2!(W, [1, 1]);
        let dc2e_inv_1 = rlst_dynamic_array2!(W, [1, 1]);
        let dc2e_inv_2 = rlst_dynamic_array2!(W, [1, 1]);
        let source = rlst_dynamic_array2!(W, [1, 1]);
        KiFmm {
            tree: T::default(),
            source_to_target_data: U::default(),
            kernel: V::default(),
            expansion_order: 0,
            fmm_eval_type: FmmEvalType::Vector,
            kernel_eval_type: EvalType::Value,
            eval_size: 0,
            dim: 0,
            ncoeffs: 0,
            uc2e_inv_1,
            uc2e_inv_2,
            dc2e_inv_1,
            dc2e_inv_2,
            source_data: source,
            source_data_vec: Vec::default(),
            target_data: Vec::default(),
            multipoles: Vec::default(),
            locals: Vec::default(),
            leaf_multipoles: Vec::default(),
            level_multipoles: Vec::default(),
            leaf_locals: Vec::default(),
            level_locals: Vec::default(),
            level_index_pointer_locals: Vec::default(),
            level_index_pointer_multipoles: Vec::default(),
            potentials: Vec::default(),
            potentials_send_pointers: Vec::default(),
            upward_surfaces: Vec::default(),
            downward_surfaces: Vec::default(),
            leaf_upward_surfaces_sources: Vec::default(),
            leaf_upward_surfaces_targets: Vec::default(),
            leaf_downward_surfaces: Vec::default(),
            charges: Vec::default(),
            charge_index_pointer_sources: Vec::default(),
            charge_index_pointer_targets: Vec::default(),
            source_scales: Vec::default(),
            target_scales: Vec::default(),
            global_indices: Vec::default(),
        }
    }
}

#[cfg(test)]
mod test {

    use bempp_field::constants::ALPHA_INNER;
    use bempp_kernel::laplace_3d::Laplace3dKernel;
    use bempp_tree::{constants::ROOT, implementations::helpers::points_fixture};
    use rlst_dense::array::Array;
    use rlst_dense::base_array::BaseArray;
    use rlst_dense::data_container::VectorContainer;
    use rlst_dense::rlst_array_from_slice2;
    use rlst_dense::traits::{RawAccess, RawAccessMut, Shape};

    use crate::{builder::KiFmmBuilderSingleNode, tree::SingleNodeFmmTree};
    use bempp_field::types::{BlasFieldTranslationKiFmm, FftFieldTranslationKiFmm};

    use super::*;

    fn test_root_multipole_laplace_single_node<T: FmmScalar>(
        fmm: Box<
            dyn Fmm<
                Precision = T,
                NodeIndex = MortonKey,
                Kernel = Laplace3dKernel<T>,
                Tree = SingleNodeFmmTree<T>,
            >,
        >,
        sources: &Array<T, BaseArray<T, VectorContainer<T>, 2>, 2>,
        charges: &Array<T, BaseArray<T, VectorContainer<T>, 2>, 2>,
        threshold: T,
    ) {
        let multipole = fmm.get_multipole(&ROOT).unwrap();
        let upward_equivalent_surface = ROOT.compute_surface(
            fmm.get_tree().get_domain(),
            fmm.get_expansion_order(),
            T::from(ALPHA_INNER).unwrap(),
        );

        let test_point = vec![T::from(100000.).unwrap(), T::zero(), T::zero()];
        let mut expected = vec![T::zero()];
        let mut found = vec![T::zero()];

        fmm.get_kernel().evaluate_st(
            bempp_traits::types::EvalType::Value,
            sources.data(),
            &test_point,
            charges.data(),
            &mut expected,
        );

        fmm.get_kernel().evaluate_st(
            bempp_traits::types::EvalType::Value,
            &upward_equivalent_surface,
            &test_point,
            multipole,
            &mut found,
        );

        let abs_error = num::Float::abs(expected[0] - found[0]);
        let rel_error = abs_error / expected[0];
        assert!(rel_error <= threshold);
    }

    fn test_single_node_laplace_fmm<T: FmmScalar>(
        fmm: Box<
            dyn Fmm<
                Precision = T,
                NodeIndex = MortonKey,
                Kernel = Laplace3dKernel<T>,
                Tree = SingleNodeFmmTree<T>,
            >,
        >,
        sources: &Array<T, BaseArray<T, VectorContainer<T>, 2>, 2>,
        charges: &Array<T, BaseArray<T, VectorContainer<T>, 2>, 2>,
        threshold: T,
    ) {
        let leaf_idx = 0;
        let leaf: MortonKey = fmm.get_tree().get_target_tree().get_all_leaves().unwrap()[leaf_idx];
        let potential = fmm.get_potential(&leaf).unwrap()[0];

        let leaf_targets = fmm
            .get_tree()
            .get_target_tree()
            .get_coordinates(&leaf)
            .unwrap();

        let ntargets = leaf_targets.len() / fmm.get_dim();
        let mut direct = vec![T::zero(); ntargets];

        let leaf_coordinates_row_major = rlst_array_from_slice2!(
            T,
            leaf_targets,
            [ntargets, fmm.get_dim()],
            [fmm.get_dim(), 1]
        );
        let mut leaf_coordinates_col_major = rlst_dynamic_array2!(T, [ntargets, fmm.get_dim()]);
        leaf_coordinates_col_major.fill_from(leaf_coordinates_row_major.view());

        fmm.get_kernel().evaluate_st(
            EvalType::Value,
            sources.data(),
            leaf_coordinates_col_major.data(),
            charges.data(),
            &mut direct,
        );

        print!("HERE {:?} \n {:?} \n", &direct[0..5], &potential[0..5]);

        direct.iter().zip(potential).for_each(|(&d, &p)| {
            let abs_error = num::Float::abs(d - p);
            let rel_error = abs_error / p;
            // assert!(rel_error <= threshold)
        });
    }

    // fn test_root_multipole_laplace_single_node_matrix<T: FmmScalar>(
    //     fmm: Box<
    //         dyn Fmm<
    //             Precision = T,
    //             NodeIndex = MortonKey,
    //             Kernel = Laplace3dKernel<T>,
    //             Tree = SingleNodeFmmTree<T>,
    //         >,
    //     >,
    //     sources: &Array<T, BaseArray<T, VectorContainer<T>, 2>, 2>,
    //     charges: &Array<T, BaseArray<T, VectorContainer<T>, 2>, 2>,
    //     threshold: T,
    // ) {
    //     let multipole = fmm.get_multipole(&ROOT).unwrap();
    //     let upward_equivalent_surface = ROOT.compute_surface(
    //         fmm.get_tree().get_domain(),
    //         fmm.get_expansion_order(),
    //         T::from(ALPHA_INNER).unwrap(),
    //     );
    //     let test_point = vec![T::from(100000.).unwrap(), T::zero(), T::zero()];

    //     let [nsources, nmatvecs] = charges.shape();

    //     let mut expected = vec![T::zero(); nmatvecs];
    //     let mut found = vec![T::zero(); nmatvecs];

    //     let ncoeffs = ncoeffs_kifmm(fmm.get_expansion_order());

    //     for eval_idx in 0..nmatvecs {
    //         fmm.get_kernel().evaluate_st(
    //             bempp_traits::types::EvalType::Value,
    //             sources.data(),
    //             &test_point,
    //             &charges.data()[eval_idx * nsources..(eval_idx + 1) * nsources],
    //             &mut expected[eval_idx..eval_idx + 1],
    //         );
    //     }

    //     for eval_idx in 0..nmatvecs {
    //         let multipole_i = &multipole[eval_idx * ncoeffs..(eval_idx + 1) * ncoeffs];
    //         fmm.get_kernel().evaluate_st(
    //             bempp_traits::types::EvalType::Value,
    //             &upward_equivalent_surface,
    //             &test_point,
    //             &multipole_i,
    //             &mut found[eval_idx..eval_idx + 1],
    //         );
    //     }
    //     for (&a, &b) in expected.iter().zip(found.iter()) {
    //         let abs_error = num::Float::abs(b - a);
    //         let rel_error = abs_error / a;
    //         assert!(rel_error <= threshold);
    //         assert!(false);
    //     }
    // }

    #[test]
    fn test_upward_pass_vector() {
        // Setup random sources and targets
        let nsources = 10000;
        let ntargets = 10000;
        let sources = points_fixture::<f64>(nsources, None, None, Some(1));
        let targets = points_fixture::<f64>(ntargets, None, None, Some(1));

        // FMM parameters
        let n_crit = Some(100);
        let expansion_order = 6;
        let sparse = true;

        // Charge data
        let nvecs = 1;
        let tmp = vec![1.0; nsources * nvecs];
        let mut charges = rlst_dynamic_array2!(f64, [nsources, nvecs]);
        charges.data_mut().copy_from_slice(&tmp);

        let fmm_fft = KiFmmBuilderSingleNode::new()
            .tree(&sources, &targets, &charges, n_crit, sparse)
            .parameters(
                expansion_order,
                Laplace3dKernel::new(),
                bempp_traits::types::EvalType::Value,
                FftFieldTranslationKiFmm::new(),
            )
            .unwrap()
            .build()
            .unwrap();
        fmm_fft.evaluate();

        // let svd_threshold = Some(1e-5);
        // let fmm_svd = KiFmmBuilderSingleNode::new()
        //     .tree(&sources, &targets, &charges, n_crit, sparse)
        //     .parameters(
        //         expansion_order,
        //         Laplace3dKernel::new(),
        //         bempp_traits::types::EvalType::Value,
        //         BlasFieldTranslationKiFmm::new(svd_threshold),
        //     )
        //     .unwrap()
        //     .build()
        //     .unwrap();
        // fmm_svd.evaluate();

        let fmm_fft = Box::new(fmm_fft);
        // let fmm_svd = Box::new(fmm_svd);
        test_root_multipole_laplace_single_node(fmm_fft, &sources, &charges, 1e-5);
        // test_root_multipole_laplace_single_node(fmm_svd, &sources, &charges, 1e-5);
    }

    #[test]
    fn test_fmm_vector() {
        // Setup random sources and targets
        let nsources = 10000;
        let ntargets = 10000;

        let min = None;
        let max = None;
        let sources = points_fixture::<f64>(nsources, min, max, Some(0));
        let targets = points_fixture::<f64>(ntargets, min, max, Some(0));
        // FMM parameters
        let n_crit = Some(100);
        let expansion_order = 6;
        let sparse = false;
        let threshold = 1e-6;

        // Charge data
        let nvecs = 1;
        let tmp = vec![1.0; nsources * nvecs];
        let mut charges = rlst_dynamic_array2!(f64, [nsources, nvecs]);
        charges.data_mut().copy_from_slice(&tmp);

        let fmm_fft = KiFmmBuilderSingleNode::new()
            .tree(&sources, &targets, &charges, n_crit, sparse)
            .parameters(
                expansion_order,
                Laplace3dKernel::new(),
                bempp_traits::types::EvalType::Value,
                FftFieldTranslationKiFmm::new(),
            )
            .unwrap()
            .build()
            .unwrap();
        fmm_fft.evaluate();

        let fmm_fft = Box::new(fmm_fft);
        test_single_node_laplace_fmm(fmm_fft, &sources, &charges, threshold);

        let fmm_svd = KiFmmBuilderSingleNode::new()
            .tree(&sources, &targets, &charges, n_crit, sparse)
            .parameters(
                expansion_order,
                Laplace3dKernel::new(),
                bempp_traits::types::EvalType::Value,
                BlasFieldTranslationKiFmm::new(Some(0.8e-2)),
            )
            .unwrap()
            .build()
            .unwrap();
        fmm_svd.evaluate();

        // println!("DEPTH {:?}", fmm_svd.tree.source_tree.get_depth());
        let fmm_svd = Box::new(fmm_svd);
        test_single_node_laplace_fmm(fmm_svd, &sources, &charges, threshold);

        assert!(false)

    }

    // #[test]
    // fn test_upward_pass_matrix() {
    //     // Setup random sources and targets
    //     let npoints = 10000;
    //     let sources = points_fixture::<f64>(npoints, None, None, Some(0));
    //     let targets = points_fixture::<f64>(npoints, None, None, Some(1));

    //     // FMM parameters
    //     let n_crit = Some(100);
    //     let expansion_order = 7;
    //     let sparse = false;
    //     let svd_threshold = Some(1e-5);

    //     // Charge data
    //     let nvecs = 3;
    //     let mut charges = rlst_dynamic_array2!(f64, [npoints, nvecs]);

    //     charges
    //         .data_mut()
    //         .chunks_exact_mut(npoints)
    //         .enumerate()
    //         .for_each(|(i, chunk)| chunk.iter_mut().for_each(|elem| *elem += (i + 1) as f64));

    //     let fmm_fft = KiFmmBuilderSingleNode::new()
    //         .tree(&sources, &targets, &charges, n_crit, sparse)
    //         .parameters(
    //             expansion_order,
    //             Laplace3dKernel::new(),
    //             bempp_traits::types::EvalType::Value,
    //             FftFieldTranslationKiFmm::default(),
    //         )
    //         .unwrap()
    //         .build()
    //         .unwrap();

    //     let fmm_svd = KiFmmBuilderSingleNode::new()
    //         .tree(&sources, &targets, &charges, n_crit, sparse)
    //         .parameters(
    //             expansion_order,
    //             Laplace3dKernel::new(),
    //             bempp_traits::types::EvalType::Value,
    //             BlasFieldTranslationKiFmm::new(svd_threshold),
    //         )
    //         .unwrap()
    //         .build()
    //         .unwrap();

    //     fmm_fft.evaluate();
    //     fmm_svd.evaluate();

    //     let fmm_fft = Box::new(fmm_fft);
    //     let fmm_svd = Box::new(fmm_svd);
    //     test_root_multipole_laplace_single_node_matrix(fmm_fft, &sources, &charges, 1e-5);
    //     test_root_multipole_laplace_single_node_matrix(fmm_svd, &sources, &charges, 1e-5);
    // }
}<|MERGE_RESOLUTION|>--- conflicted
+++ resolved
@@ -1,22 +1,8 @@
 //! Implementation of FmmData and Fmm traits.
-<<<<<<< HEAD
 use std::collections::HashMap;
 
-use rlst_dense::rlst_dynamic_array2;
-=======
-use itertools::Itertools;
 use num::Float;
-use rlst_dense::types::RlstScalar;
-use std::time::Instant;
-
-use rlst_dense::{
-    array::{empty_array, Array},
-    base_array::BaseArray,
-    data_container::VectorContainer,
-    rlst_dynamic_array2,
-    traits::{MatrixSvd, MultIntoResize, RawAccess, RawAccessMut, Shape},
-};
->>>>>>> 0cda3d5c
+use rlst_dense::{rlst_dynamic_array2, types::RlstScalar};
 
 use bempp_traits::{
     field::{SourceToTarget, SourceToTargetData},
@@ -30,17 +16,15 @@
 
 use crate::{
     builder::FmmEvalType,
-    traits::FmmScalar,
     types::{C2EType, SendPtrMut},
 };
 
-<<<<<<< HEAD
 /// Combines the old datatree + Fmm structs into a single storage of metadata
 pub struct KiFmm<
     T: FmmTree<Tree = SingleNodeTreeNew<W>>,
     U: SourceToTargetData<V>,
     V: Kernel,
-    W: FmmScalar,
+    W: RlstScalar<Real = W> + Float + Default,
 > {
     pub tree: T,
     pub source_to_target_data: U,
@@ -54,52 +38,6 @@
     pub charge_index_pointer_sources: Vec<(usize, usize)>,
     pub charge_index_pointer_targets: Vec<(usize, usize)>,
     pub dim: usize,
-=======
-/// Implementation of constructor for single node KiFMM
-impl<T, U, V> KiFmmLinear<SingleNodeTree<V>, T, U, V>
-where
-    T: Kernel<T = V> + ScaleInvariantKernel<T = V>,
-    U: FieldTranslationData<T>,
-    V: RlstScalar<Real = V> + Float + Default,
-    Array<V, BaseArray<V, VectorContainer<V>, 2>, 2>: MatrixSvd<Item = V>,
-{
-    /// Constructor for single node kernel independent FMM (KiFMM). This object contains all the precomputed operator matrices and metadata, as well as references to
-    /// the associated single node octree, and the associated kernel function.
-    ///
-    /// # Arguments
-    /// * `order` - The expansion order for the multipole and local expansions.
-    /// * `alpha_inner` - The ratio of the inner check surface diamater in comparison to the surface discretising a box.
-    /// * `alpha_order` - The ratio of the outer check surface diamater in comparison to the surface discretising a box.
-    /// * `kernel` - The kernel function for this FMM.
-    /// * `tree` - The type of tree associated with this FMM, can be single or multi node.
-    /// * `m2l` - The M2L operator matrices, as well as metadata associated with this FMM.
-    pub fn new(
-        order: usize,
-        alpha_inner: V,
-        alpha_outer: V,
-        kernel: T,
-        tree: SingleNodeTree<V>,
-        m2l: U,
-    ) -> Self {
-        let upward_equivalent_surface = ROOT.compute_surface(tree.get_domain(), order, alpha_inner);
-        let upward_check_surface = ROOT.compute_surface(tree.get_domain(), order, alpha_outer);
-        let downward_equivalent_surface =
-            ROOT.compute_surface(tree.get_domain(), order, alpha_outer);
-        let downward_check_surface = ROOT.compute_surface(tree.get_domain(), order, alpha_inner);
-
-        let nequiv_surface = upward_equivalent_surface.len() / kernel.space_dimension();
-        let ncheck_surface = upward_check_surface.len() / kernel.space_dimension();
-
-        // Compute upward check to equivalent, and downward check to equivalent Gram matrices
-        // as well as their inverses using DGESVD.
-        let mut uc2e_t = rlst_dynamic_array2!(V, [ncheck_surface, nequiv_surface]);
-        kernel.assemble_st(
-            EvalType::Value,
-            &upward_equivalent_surface[..],
-            &upward_check_surface[..],
-            uc2e_t.data_mut(),
-        );
->>>>>>> 0cda3d5c
 
     /// The pseudo-inverse of the dense interaction matrix between the upward check and upward equivalent surfaces.
     /// Store in two parts to avoid propagating error from computing pseudo-inverse
@@ -132,39 +70,14 @@
     /// Multipole expansions at each level
     pub level_multipoles: Vec<Vec<Vec<SendPtrMut<W>>>>,
 
-<<<<<<< HEAD
     /// The local expansion at each box
     pub locals: Vec<W>,
-=======
-impl<T, U, V, W> KiFmmTrait for KiFmmLinear<T, U, V, W>
-where
-    T: Tree,
-    U: Kernel<T = W>,
-    V: FieldTranslationData<U>,
-    W: RlstScalar + Float + Default,
-{
-    fn alpha_inner(&self) -> <<Self as Fmm>::Kernel as Kernel>::T {
-        self.alpha_inner
-    }
->>>>>>> 0cda3d5c
 
     /// Local expansions at the leaf level
     pub leaf_locals: Vec<Vec<SendPtrMut<W>>>,
 
-<<<<<<< HEAD
     /// The local expansion data at each level.
     pub level_locals: Vec<Vec<Vec<SendPtrMut<W>>>>,
-=======
-impl<T, U, V, W> Fmm for KiFmmLinear<T, U, V, W>
-where
-    T: Tree,
-    U: Kernel<T = W>,
-    V: FieldTranslationData<U>,
-    W: RlstScalar + Float + Default,
-{
-    type Tree = T;
-    type Kernel = U;
->>>>>>> 0cda3d5c
 
     /// index pointers to each key at a given level, indexed by level.
     pub level_index_pointer_locals: Vec<HashMap<MortonKey, usize>>,
@@ -175,55 +88,8 @@
     /// The evaluated potentials at each leaf box.
     pub potentials: Vec<W>,
 
-<<<<<<< HEAD
     /// The evaluated potentials at each leaf box.
     pub potentials_send_pointers: Vec<SendPtrMut<W>>,
-=======
-/// Implementation of constructor for single node KiFMM
-impl<T, U, V> KiFmmLinearMatrix<SingleNodeTree<V>, T, U, V>
-where
-    T: Kernel<T = V> + ScaleInvariantKernel<T = V>,
-    U: FieldTranslationData<T>,
-    V: RlstScalar<Real = V> + Float + Default,
-    Array<V, BaseArray<V, VectorContainer<V>, 2>, 2>: MatrixSvd<Item = V>,
-{
-    /// Constructor for single node kernel independent FMM (KiFMM). This object contains all the precomputed operator matrices and metadata, as well as references to
-    /// the associated single node octree, and the associated kernel function.
-    ///
-    /// # Arguments
-    /// * `order` - The expansion order for the multipole and local expansions.
-    /// * `alpha_inner` - The ratio of the inner check surface diamater in comparison to the surface discretising a box.
-    /// * `alpha_order` - The ratio of the outer check surface diamater in comparison to the surface discretising a box.
-    /// * `kernel` - The kernel function for this FMM.
-    /// * `tree` - The type of tree associated with this FMM, can be single or multi node.
-    /// * `m2l` - The M2L operator matrices, as well as metadata associated with this FMM.
-    pub fn new(
-        order: usize,
-        alpha_inner: V,
-        alpha_outer: V,
-        kernel: T,
-        tree: SingleNodeTree<V>,
-        m2l: U,
-    ) -> Self {
-        let upward_equivalent_surface = ROOT.compute_surface(tree.get_domain(), order, alpha_inner);
-        let upward_check_surface = ROOT.compute_surface(tree.get_domain(), order, alpha_outer);
-        let downward_equivalent_surface =
-            ROOT.compute_surface(tree.get_domain(), order, alpha_outer);
-        let downward_check_surface = ROOT.compute_surface(tree.get_domain(), order, alpha_inner);
-
-        let nequiv_surface = upward_equivalent_surface.len() / kernel.space_dimension();
-        let ncheck_surface = upward_check_surface.len() / kernel.space_dimension();
-
-        // Compute upward check to equivalent, and downward check to equivalent Gram matrices
-        // as well as their inverses using DGESVD.
-        let mut uc2e_t = rlst_dynamic_array2!(V, [ncheck_surface, nequiv_surface]);
-        kernel.assemble_st(
-            EvalType::Value,
-            &upward_equivalent_surface,
-            &upward_check_surface,
-            uc2e_t.data_mut(),
-        );
->>>>>>> 0cda3d5c
 
     /// All upward surfaces
     pub upward_surfaces: Vec<W>,
@@ -244,21 +110,8 @@
     /// Scales of each leaf operator
     pub target_scales: Vec<W>,
 
-<<<<<<< HEAD
     /// Scales of each leaf operator
     pub source_scales: Vec<W>,
-=======
-impl<T, U, V, W> KiFmmTrait for KiFmmLinearMatrix<T, U, V, W>
-where
-    T: Tree,
-    U: Kernel<T = W>,
-    V: FieldTranslationData<U>,
-    W: RlstScalar + Float + Default,
-{
-    fn alpha_inner(&self) -> <<Self as Fmm>::Kernel as Kernel>::T {
-        self.alpha_inner
-    }
->>>>>>> 0cda3d5c
 
     /// Global indices of each charge
     pub global_indices: Vec<usize>,
@@ -266,18 +119,11 @@
 
 impl<T, U, V, W> Fmm for KiFmm<T, U, V, W>
 where
-<<<<<<< HEAD
     T: FmmTree<Tree = SingleNodeTreeNew<W>, NodeIndex = MortonKey> + Send + Sync,
     U: SourceToTargetData<V> + Send + Sync,
     V: Kernel<T = W> + Send + Sync,
-    W: FmmScalar,
+    W: RlstScalar<Real = W> + Float + Default,
     Self: SourceToTarget,
-=======
-    T: Tree,
-    U: Kernel<T = W>,
-    V: FieldTranslationData<U>,
-    W: RlstScalar + Float + Default,
->>>>>>> 0cda3d5c
 {
     type NodeIndex = T::NodeIndex;
     type Precision = W;
@@ -288,113 +134,11 @@
         self.dim
     }
 
-<<<<<<< HEAD
     fn get_multipole(&self, key: &Self::NodeIndex) -> Option<&[Self::Precision]> {
         if let Some(index) = self.tree.get_source_tree().get_index(key) {
             match self.fmm_eval_type {
                 FmmEvalType::Vector => {
                     Some(&self.multipoles[index * self.ncoeffs..(index + 1) * self.ncoeffs])
-=======
-    fn kernel(&self) -> &Self::Kernel {
-        &self.kernel
-    }
-
-    fn tree(&self) -> &Self::Tree {
-        &self.tree
-    }
-}
-
-impl<T, U> FmmLoop for FmmDataAdaptive<T, U>
-where
-    T: Fmm,
-    U: RlstScalar<Real = U> + Float + Default,
-    FmmDataAdaptive<T, U>: SourceTranslation + FieldTranslation<U> + TargetTranslation,
-{
-    fn upward_pass(&self, time: bool) -> Option<TimeDict> {
-        match time {
-            true => {
-                let mut times = TimeDict::default();
-                // Particle to Multipole
-                let start = Instant::now();
-                self.p2m();
-                times.insert("p2m".to_string(), start.elapsed().as_millis());
-
-                // Multipole to Multipole
-                let depth = self.fmm.tree().get_depth();
-                let start = Instant::now();
-                for level in (1..=depth).rev() {
-                    self.m2m(level)
-                }
-                times.insert("m2m".to_string(), start.elapsed().as_millis());
-                Some(times)
-            }
-            false => {
-                // Particle to Multipole
-                self.p2m();
-
-                // Multipole to Multipole
-                let depth = self.fmm.tree().get_depth();
-                for level in (1..=depth).rev() {
-                    self.m2m(level)
-                }
-                None
-            }
-        }
-    }
-
-    fn downward_pass(&self, time: bool) -> Option<TimeDict> {
-        let depth = self.fmm.tree().get_depth();
-
-        match time {
-            true => {
-                let mut times = TimeDict::default();
-                let mut l2l_time = 0;
-                let mut m2l_time = 0;
-                let mut p2l_time = 0;
-
-                for level in 2..=depth {
-                    if level > 2 {
-                        let start = Instant::now();
-                        self.l2l(level);
-                        l2l_time += start.elapsed().as_millis();
-                    }
-                    let start = Instant::now();
-                    self.p2l(level);
-                    p2l_time += start.elapsed().as_millis();
-
-                    let start = Instant::now();
-                    self.m2l(level);
-                    m2l_time += start.elapsed().as_millis();
-                }
-
-                times.insert("l2l".to_string(), l2l_time);
-                times.insert("m2l".to_string(), m2l_time);
-                times.insert("p2l".to_string(), p2l_time);
-
-                // Leaf level computations
-                // Sum all potential contributions
-                let start = Instant::now();
-                self.m2p();
-                times.insert("m2p".to_string(), start.elapsed().as_millis());
-
-                let start = Instant::now();
-                self.p2p();
-                times.insert("p2p".to_string(), start.elapsed().as_millis());
-
-                let start = Instant::now();
-                self.l2p();
-                times.insert("l2p".to_string(), start.elapsed().as_millis());
-
-                Some(times)
-            }
-            false => {
-                for level in 2..=depth {
-                    if level > 2 {
-                        self.l2l(level);
-                    }
-                    self.m2l(level);
-                    self.p2l(level);
->>>>>>> 0cda3d5c
                 }
                 FmmEvalType::Matrix(nmatvecs) => Some(
                     &self.multipoles
@@ -406,34 +150,11 @@
         }
     }
 
-<<<<<<< HEAD
     fn get_local(&self, key: &Self::NodeIndex) -> Option<&[Self::Precision]> {
         if let Some(index) = self.tree.get_target_tree().get_index(key) {
             match self.fmm_eval_type {
                 FmmEvalType::Vector => {
                     Some(&self.locals[index * self.ncoeffs..(index + 1) * self.ncoeffs])
-=======
-impl<T, U> FmmLoop for FmmDataUniform<T, U>
-where
-    T: Fmm,
-    U: RlstScalar<Real = U> + Float + Default,
-    FmmDataUniform<T, U>: SourceTranslation + FieldTranslation<U> + TargetTranslation,
-{
-    fn upward_pass(&self, time: bool) -> Option<TimeDict> {
-        match time {
-            true => {
-                let mut times = TimeDict::default();
-                // Particle to Multipole
-                let start = Instant::now();
-                self.p2m();
-                times.insert("p2m".to_string(), start.elapsed().as_millis());
-
-                // Multipole to Multipole
-                let depth = self.fmm.tree().get_depth();
-                let start = Instant::now();
-                for level in (1..=depth).rev() {
-                    self.m2m(level)
->>>>>>> 0cda3d5c
                 }
                 FmmEvalType::Matrix(nmatvecs) => Some(
                     &self.locals
@@ -475,47 +196,8 @@
         }
     }
 
-<<<<<<< HEAD
     fn get_expansion_order(&self) -> usize {
         self.expansion_order
-=======
-impl<T, U> FmmLoop for FmmDataUniformMatrix<T, U>
-where
-    T: Fmm,
-    U: RlstScalar<Real = U> + Float + Default,
-    FmmDataUniformMatrix<T, U>: SourceTranslation + FieldTranslation<U> + TargetTranslation,
-{
-    fn upward_pass(&self, time: bool) -> Option<TimeDict> {
-        match time {
-            true => {
-                let mut times = TimeDict::default();
-                // Particle to Multipole
-                let start = Instant::now();
-                self.p2m();
-                times.insert("p2m".to_string(), start.elapsed().as_millis());
-
-                // Multipole to Multipole
-                let depth = self.fmm.tree().get_depth();
-                let start = Instant::now();
-                for level in (1..=depth).rev() {
-                    self.m2m(level)
-                }
-                times.insert("m2m".to_string(), start.elapsed().as_millis());
-                Some(times)
-            }
-            false => {
-                // Particle to Multipole
-                self.p2m();
-
-                // Multipole to Multipole
-                let depth = self.fmm.tree().get_depth();
-                for level in (1..=depth).rev() {
-                    self.m2m(level)
-                }
-                None
-            }
-        }
->>>>>>> 0cda3d5c
     }
 
     fn get_kernel(&self) -> &Self::Kernel {
@@ -558,7 +240,7 @@
     T: FmmTree<Tree = SingleNodeTreeNew<W>> + Default,
     U: SourceToTargetData<V> + Default,
     V: Kernel + Default,
-    W: FmmScalar,
+    W: RlstScalar<Real = W> + Float + Default,
 {
     fn default() -> Self {
         let uc2e_inv_1 = rlst_dynamic_array2!(W, [1, 1]);
@@ -614,6 +296,7 @@
     use bempp_field::constants::ALPHA_INNER;
     use bempp_kernel::laplace_3d::Laplace3dKernel;
     use bempp_tree::{constants::ROOT, implementations::helpers::points_fixture};
+    use num::Float;
     use rlst_dense::array::Array;
     use rlst_dense::base_array::BaseArray;
     use rlst_dense::data_container::VectorContainer;
@@ -625,7 +308,7 @@
 
     use super::*;
 
-    fn test_root_multipole_laplace_single_node<T: FmmScalar>(
+    fn test_root_multipole_laplace_single_node<T: RlstScalar<Real = T> + Float + Default>(
         fmm: Box<
             dyn Fmm<
                 Precision = T,
@@ -670,7 +353,7 @@
         assert!(rel_error <= threshold);
     }
 
-    fn test_single_node_laplace_fmm<T: FmmScalar>(
+    fn test_single_node_laplace_fmm<T: RlstScalar<Real = T> + Float + Default>(
         fmm: Box<
             dyn Fmm<
                 Precision = T,
