--- conflicted
+++ resolved
@@ -4,15 +4,10 @@
 
 /// A two-dimensional rectangular array
 pub struct Array2D<T> {
-<<<<<<< HEAD
-    pub data: Vec<T>,
-    pub shape: (usize, usize),
-=======
     /// The data in the array, in row-major order
     data: Vec<T>,
     /// The shape of the array
     shape: (usize, usize),
->>>>>>> 5b4dbf3c
 }
 
 impl<T: Num + Clone> Array2D<T> {
