//! Hypersingular integrand
use crate::assembly::common::RlstArray;
use crate::traits::{BoundaryIntegrand, CellGeometry};
use rlst::{RlstScalar, UnsafeRandomAccessByRef};

#[allow(clippy::too_many_arguments)]
unsafe fn hyp_test_trial_product<T: RlstScalar>(
    test_table: &RlstArray<T, 4>,
    trial_table: &RlstArray<T, 4>,
    test_jacobians: &RlstArray<T::Real, 2>,
    trial_jacobians: &RlstArray<T::Real, 2>,
    test_jdets: &[T::Real],
    trial_jdets: &[T::Real],
    test_point_index: usize,
    trial_point_index: usize,
    test_basis_index: usize,
    trial_basis_index: usize,
) -> T {
    let test0 = *test_table.get_unchecked([1, test_point_index, test_basis_index, 0]);
    let test1 = *test_table.get_unchecked([2, test_point_index, test_basis_index, 0]);
    let trial0 = *trial_table.get_unchecked([1, trial_point_index, trial_basis_index, 0]);
    let trial1 = *trial_table.get_unchecked([2, trial_point_index, trial_basis_index, 0]);

    ((num::cast::<T::Real, T>(*test_jacobians.get_unchecked([3, test_point_index])).unwrap()
        * test0
        - num::cast::<T::Real, T>(*test_jacobians.get_unchecked([0, test_point_index])).unwrap()
            * test1)
        * (num::cast::<T::Real, T>(*trial_jacobians.get_unchecked([3, trial_point_index]))
            .unwrap()
            * trial0
            - num::cast::<T::Real, T>(*trial_jacobians.get_unchecked([0, trial_point_index]))
                .unwrap()
                * trial1)
        + (num::cast::<T::Real, T>(*test_jacobians.get_unchecked([4, test_point_index])).unwrap()
            * test0
            - num::cast::<T::Real, T>(*test_jacobians.get_unchecked([1, test_point_index]))
                .unwrap()
                * test1)
            * (num::cast::<T::Real, T>(*trial_jacobians.get_unchecked([4, trial_point_index]))
                .unwrap()
                * trial0
                - num::cast::<T::Real, T>(*trial_jacobians.get_unchecked([1, trial_point_index]))
                    .unwrap()
                    * trial1)
        + (num::cast::<T::Real, T>(*test_jacobians.get_unchecked([5, test_point_index])).unwrap()
            * test0
            - num::cast::<T::Real, T>(*test_jacobians.get_unchecked([2, test_point_index]))
                .unwrap()
                * test1)
            * (num::cast::<T::Real, T>(*trial_jacobians.get_unchecked([5, trial_point_index]))
                .unwrap()
                * trial0
                - num::cast::<T::Real, T>(*trial_jacobians.get_unchecked([2, trial_point_index]))
                    .unwrap()
                    * trial1))
        / num::cast::<T::Real, T>(test_jdets[test_point_index] * trial_jdets[trial_point_index])
            .unwrap()
}

pub struct HypersingularCurlCurlBoundaryIntegrand<T: RlstScalar> {
    _t: std::marker::PhantomData<T>,
}

impl<T: RlstScalar> HypersingularCurlCurlBoundaryIntegrand<T> {
    pub fn new() -> Self {
        Self {
            _t: std::marker::PhantomData,
        }
    }
}

impl<T: RlstScalar> Default for HypersingularCurlCurlBoundaryIntegrand<T> {
    fn default() -> Self {
        Self::new()
    }
}

unsafe impl<T: RlstScalar> BoundaryIntegrand for HypersingularCurlCurlBoundaryIntegrand<T> {
    type T = T;

    fn evaluate_nonsingular(
        &self,
        test_table: &RlstArray<T, 4>,
        trial_table: &RlstArray<T, 4>,
        test_point_index: usize,
        trial_point_index: usize,
        test_basis_index: usize,
        trial_basis_index: usize,
        k: &RlstArray<T, 3>,
        test_geometry: &impl CellGeometry<T = T::Real>,
        trial_geometry: &impl CellGeometry<T = T::Real>,
    ) -> T {
        unsafe {
            hyp_test_trial_product(
                test_table,
                trial_table,
                test_geometry.jacobians(),
                trial_geometry.jacobians(),
                test_geometry.jdets(),
                trial_geometry.jdets(),
                test_point_index,
                trial_point_index,
                test_basis_index,
                trial_basis_index,
            ) * *k.get_unchecked([0, test_point_index, trial_point_index])
        }
    }

    fn evaluate_singular(
        &self,
        test_table: &RlstArray<T, 4>,
        trial_table: &RlstArray<T, 4>,
        point_index: usize,
        test_basis_index: usize,
        trial_basis_index: usize,
        k: &RlstArray<Self::T, 2>,
        test_geometry: &impl CellGeometry<T = T::Real>,
        trial_geometry: &impl CellGeometry<T = T::Real>,
    ) -> T {
        unsafe {
            hyp_test_trial_product(
                test_table,
                trial_table,
                test_geometry.jacobians(),
                trial_geometry.jacobians(),
                test_geometry.jdets(),
                trial_geometry.jdets(),
                point_index,
                point_index,
                test_basis_index,
                trial_basis_index,
            ) * *k.get_unchecked([0, point_index])
        }
    }
}

pub struct HypersingularNormalNormalBoundaryIntegrand<T: RlstScalar> {
    _t: std::marker::PhantomData<T>,
}

impl<T: RlstScalar> HypersingularNormalNormalBoundaryIntegrand<T> {
    pub fn new() -> Self {
        Self {
            _t: std::marker::PhantomData,
        }
    }
}

<<<<<<< HEAD
unsafe impl<T: RlstScalar> BoundaryIntegrand for HypersingularNormalNormalBoundaryIntegrand<T> {
=======
impl<T: RlstScalar> Default for HypersingularNormalNormalBoundaryIntegrand<T> {
    fn default() -> Self {
        Self::new()
    }
}

impl<T: RlstScalar> BoundaryIntegrand for HypersingularNormalNormalBoundaryIntegrand<T> {
>>>>>>> 5f883698
    type T = T;

    fn evaluate_nonsingular(
        &self,
        test_table: &RlstArray<T, 4>,
        trial_table: &RlstArray<T, 4>,
        test_point_index: usize,
        trial_point_index: usize,
        test_basis_index: usize,
        trial_basis_index: usize,
        k: &RlstArray<T, 3>,
        test_geometry: &impl CellGeometry<T = T::Real>,
        trial_geometry: &impl CellGeometry<T = T::Real>,
    ) -> T {
<<<<<<< HEAD
        unsafe {
            -*k.get_unchecked([0, test_point_index, trial_point_index])
                * num::cast::<T::Real, T>(
                    self.wavenumber.powi(2)
                        * (*trial_geometry
                            .normals()
                            .get_unchecked([0, trial_point_index])
                            * *test_geometry.normals().get_unchecked([0, test_point_index])
                            + *trial_geometry
                                .normals()
                                .get_unchecked([1, trial_point_index])
                                * *test_geometry.normals().get_unchecked([1, test_point_index])
                            + *trial_geometry
                                .normals()
                                .get_unchecked([2, trial_point_index])
                                * *test_geometry.normals().get_unchecked([2, test_point_index])),
                )
                .unwrap()
                * *test_table.get_unchecked([0, test_point_index, test_basis_index, 0])
                * *trial_table.get_unchecked([0, trial_point_index, trial_basis_index, 0])
        }
=======
        *k.get_unchecked([0, test_point_index, trial_point_index])
            * num::cast::<T::Real, T>(
                *trial_geometry
                    .normals()
                    .get_unchecked([0, trial_point_index])
                    * *test_geometry.normals().get_unchecked([0, test_point_index])
                    + *trial_geometry
                        .normals()
                        .get_unchecked([1, trial_point_index])
                        * *test_geometry.normals().get_unchecked([1, test_point_index])
                    + *trial_geometry
                        .normals()
                        .get_unchecked([2, trial_point_index])
                        * *test_geometry.normals().get_unchecked([2, test_point_index]),
            )
            .unwrap()
            * *test_table.get_unchecked([0, test_point_index, test_basis_index, 0])
            * *trial_table.get_unchecked([0, trial_point_index, trial_basis_index, 0])
>>>>>>> 5f883698
    }

    fn evaluate_singular(
        &self,
        test_table: &RlstArray<T, 4>,
        trial_table: &RlstArray<T, 4>,
        point_index: usize,
        test_basis_index: usize,
        trial_basis_index: usize,
        k: &RlstArray<Self::T, 2>,
        test_geometry: &impl CellGeometry<T = T::Real>,
        trial_geometry: &impl CellGeometry<T = T::Real>,
    ) -> T {
<<<<<<< HEAD
        unsafe {
            -*k.get_unchecked([0, point_index])
                * num::cast::<T::Real, T>(
                    self.wavenumber.powi(2)
                        * (*trial_geometry.normals().get_unchecked([0, point_index])
                            * *test_geometry.normals().get_unchecked([0, point_index])
                            + *trial_geometry.normals().get_unchecked([1, point_index])
                                * *test_geometry.normals().get_unchecked([1, point_index])
                            + *trial_geometry.normals().get_unchecked([2, point_index])
                                * *test_geometry.normals().get_unchecked([2, point_index])),
                )
                .unwrap()
                * *test_table.get_unchecked([0, point_index, test_basis_index, 0])
                * *trial_table.get_unchecked([0, point_index, trial_basis_index, 0])
        }
=======
        *k.get_unchecked([0, point_index])
            * num::cast::<T::Real, T>(
                *trial_geometry.normals().get_unchecked([0, point_index])
                    * *test_geometry.normals().get_unchecked([0, point_index])
                    + *trial_geometry.normals().get_unchecked([1, point_index])
                        * *test_geometry.normals().get_unchecked([1, point_index])
                    + *trial_geometry.normals().get_unchecked([2, point_index])
                        * *test_geometry.normals().get_unchecked([2, point_index]),
            )
            .unwrap()
            * *test_table.get_unchecked([0, point_index, test_basis_index, 0])
            * *trial_table.get_unchecked([0, point_index, trial_basis_index, 0])
>>>>>>> 5f883698
    }
}<|MERGE_RESOLUTION|>--- conflicted
+++ resolved
@@ -146,17 +146,13 @@
     }
 }
 
-<<<<<<< HEAD
-unsafe impl<T: RlstScalar> BoundaryIntegrand for HypersingularNormalNormalBoundaryIntegrand<T> {
-=======
 impl<T: RlstScalar> Default for HypersingularNormalNormalBoundaryIntegrand<T> {
     fn default() -> Self {
         Self::new()
     }
 }
 
-impl<T: RlstScalar> BoundaryIntegrand for HypersingularNormalNormalBoundaryIntegrand<T> {
->>>>>>> 5f883698
+unsafe impl<T: RlstScalar> BoundaryIntegrand for HypersingularNormalNormalBoundaryIntegrand<T> {
     type T = T;
 
     fn evaluate_nonsingular(
@@ -171,7 +167,6 @@
         test_geometry: &impl CellGeometry<T = T::Real>,
         trial_geometry: &impl CellGeometry<T = T::Real>,
     ) -> T {
-<<<<<<< HEAD
         unsafe {
             -*k.get_unchecked([0, test_point_index, trial_point_index])
                 * num::cast::<T::Real, T>(
@@ -193,26 +188,6 @@
                 * *test_table.get_unchecked([0, test_point_index, test_basis_index, 0])
                 * *trial_table.get_unchecked([0, trial_point_index, trial_basis_index, 0])
         }
-=======
-        *k.get_unchecked([0, test_point_index, trial_point_index])
-            * num::cast::<T::Real, T>(
-                *trial_geometry
-                    .normals()
-                    .get_unchecked([0, trial_point_index])
-                    * *test_geometry.normals().get_unchecked([0, test_point_index])
-                    + *trial_geometry
-                        .normals()
-                        .get_unchecked([1, trial_point_index])
-                        * *test_geometry.normals().get_unchecked([1, test_point_index])
-                    + *trial_geometry
-                        .normals()
-                        .get_unchecked([2, trial_point_index])
-                        * *test_geometry.normals().get_unchecked([2, test_point_index]),
-            )
-            .unwrap()
-            * *test_table.get_unchecked([0, test_point_index, test_basis_index, 0])
-            * *trial_table.get_unchecked([0, trial_point_index, trial_basis_index, 0])
->>>>>>> 5f883698
     }
 
     fn evaluate_singular(
@@ -226,7 +201,6 @@
         test_geometry: &impl CellGeometry<T = T::Real>,
         trial_geometry: &impl CellGeometry<T = T::Real>,
     ) -> T {
-<<<<<<< HEAD
         unsafe {
             -*k.get_unchecked([0, point_index])
                 * num::cast::<T::Real, T>(
@@ -242,19 +216,5 @@
                 * *test_table.get_unchecked([0, point_index, test_basis_index, 0])
                 * *trial_table.get_unchecked([0, point_index, trial_basis_index, 0])
         }
-=======
-        *k.get_unchecked([0, point_index])
-            * num::cast::<T::Real, T>(
-                *trial_geometry.normals().get_unchecked([0, point_index])
-                    * *test_geometry.normals().get_unchecked([0, point_index])
-                    + *trial_geometry.normals().get_unchecked([1, point_index])
-                        * *test_geometry.normals().get_unchecked([1, point_index])
-                    + *trial_geometry.normals().get_unchecked([2, point_index])
-                        * *test_geometry.normals().get_unchecked([2, point_index]),
-            )
-            .unwrap()
-            * *test_table.get_unchecked([0, point_index, test_basis_index, 0])
-            * *trial_table.get_unchecked([0, point_index, trial_basis_index, 0])
->>>>>>> 5f883698
     }
 }